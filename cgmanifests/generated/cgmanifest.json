--- conflicted
+++ resolved
@@ -274,11 +274,7 @@
       "component": {
         "type": "git",
         "git": {
-<<<<<<< HEAD
-          "commitHash": "b2845aaa910b1005c92ac41288a16124903224cb",
-=======
           "commitHash": "f7ee1ac60d06abe8e26c9b6bbe1e3db5286b614b",
->>>>>>> e24349b8
           "repositoryUrl": "https://github.com/onnx/onnx"
         },
         "comments": "git submodule at cmake/external/onnx"
