--- conflicted
+++ resolved
@@ -17,15 +17,9 @@
   void* output_data = context->Output(0, context->Input<Tensor>(0)->Shape())->MutableDataRaw();
   MLDataType onnx_type = context->Input<Tensor>(0)->DataType();
 
-<<<<<<< HEAD
-  // Although we assumed the memory address is contiguous for the input, ORT pads activation tensors to 64 bytes aligned  
-  // and initializers to 256 bytes aligned. There are tiny padding gaps in the contiguous buffer space. 
-  // We have to AllReduce on the entire buffer, including the padding space. 
-=======
   // Although we assumed the memory address is contiguous for the input, ORT pads activation tensors to 64 bytes aligned
   // and initializers to 256 bytes aligned. There are tiny padding gaps in the contiguous buffer space.
   // We have to AllReduce on the entire buffer, including the padding space.
->>>>>>> aa49e476
   const Tensor* last_tensor = context->Input<Tensor>(context->InputCount() - 1);
   int8_t* end_address = (int8_t*)last_tensor->DataRaw() + last_tensor->SizeInBytes();
   size_t num_bytes = end_address - (int8_t*)input_data;
