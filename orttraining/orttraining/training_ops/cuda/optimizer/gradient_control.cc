// Copyright (c) Microsoft Corporation. All rights reserved.
// Licensed under the MIT License.

#include "gradient_control.h"
#include "gradient_control_impl.h"

#include "core/providers/cuda/math/unary_elementwise_ops_impl.h"
#include "core/providers/cuda/math/binary_elementwise_ops.h"
#include "core/providers/cuda/reduction/reduction_functions.h"
#include "core/providers/cuda/cuda_allocator.h"
#include "common.h"

namespace onnxruntime {
namespace cuda {

#define REGISTER_IN_PLACE_TENSOR_ACCUMULATOR_TYPED(T, T_GRAD)                       \
  ONNX_OPERATOR_TYPED_KERNEL_EX(                                                    \
      InPlaceAccumulator,                                                           \
      kMSDomain,                                                                    \
      1,                                                                            \
      T##_##T_GRAD,                                                                 \
      kCudaExecutionProvider,                                                       \
      (*KernelDefBuilder::Create())                                                 \
          .Alias(0, 0)                            /* Accumulate tensors in-place */ \
          .InputMemoryType(OrtMemTypeCPUInput, 2) /* Keep do_update in CPU */       \
          .TypeConstraint("T", DataTypeImpl::GetTensorType<T>())                    \
          .TypeConstraint("T_GRAD", DataTypeImpl::GetTensorType<T_GRAD>()),         \
      InPlaceAccumulator<T, T_GRAD>);

REGISTER_IN_PLACE_TENSOR_ACCUMULATOR_TYPED(float, float)
REGISTER_IN_PLACE_TENSOR_ACCUMULATOR_TYPED(float, MLFloat16)
REGISTER_IN_PLACE_TENSOR_ACCUMULATOR_TYPED(MLFloat16, MLFloat16)
REGISTER_IN_PLACE_TENSOR_ACCUMULATOR_TYPED(MLFloat16, float)
REGISTER_IN_PLACE_TENSOR_ACCUMULATOR_TYPED(float, BFloat16)
REGISTER_IN_PLACE_TENSOR_ACCUMULATOR_TYPED(BFloat16, BFloat16)
REGISTER_IN_PLACE_TENSOR_ACCUMULATOR_TYPED(BFloat16, float)

template <typename T>
Status ZeroGradient<T>::ComputeInternal(OpKernelContext* ctx) const {
  const Tensor& old_gradient = *ctx->Input<Tensor>(0);
  Tensor& zero_gradient = *ctx->Output(0, old_gradient.Shape());

  CUDA_RETURN_IF_ERROR(cudaMemsetAsync(
      zero_gradient.template MutableData<T>(),
      0,
      zero_gradient.Shape().Size() * sizeof(T), Stream(ctx)));

  return Status::OK();
}

#define REGISTER_ZERO_GRADIENT_TYPED(T)                           \
  ONNX_OPERATOR_TYPED_KERNEL_EX(                                  \
      ZeroGradient,                                               \
      kMSDomain,                                                  \
      1,                                                          \
      T,                                                          \
      kCudaExecutionProvider,                                     \
      (*KernelDefBuilder::Create())                               \
          .Alias(0, 0) /* Zero out gradients in-place */          \
          .TypeConstraint("T1", DataTypeImpl::GetTensorType<T>()) \
          .TypeConstraint("T2", DataTypeImpl::AllTensorTypes()),  \
      ZeroGradient<T>);
REGISTER_ZERO_GRADIENT_TYPED(float)
REGISTER_ZERO_GRADIENT_TYPED(MLFloat16)

template <typename T, typename T_GRAD>
Status InPlaceAccumulator<T, T_GRAD>::ComputeInternal(OpKernelContext* ctx) const {
  typedef typename ToCudaType<T>::MappedType CudaT;
  typedef typename ToCudaType<T_GRAD>::MappedType CudaT_GRAD;

  const Tensor& left_addee_buffer = *ctx->Input<Tensor>(0);
  const Tensor& right_addee_buffer = *ctx->Input<Tensor>(1);
  const Tensor* do_update_tensor = ctx->Input<Tensor>(2);
  Tensor& accumulation_output = *ctx->Output(0, left_addee_buffer.Shape());

  if (do_update_tensor) {
    const bool do_update = *(do_update_tensor->template Data<bool>());
    if (!do_update) {
      ORT_RETURN_IF_ERROR(CopyIfNotSameBuffer<T>(Stream(ctx), left_addee_buffer, accumulation_output));
      return Status::OK();
    }
  }

  InPlaceAccumulatorImpl(
      Stream(ctx),
      reinterpret_cast<const CudaT*>(left_addee_buffer.template Data<T>()),
      reinterpret_cast<const CudaT_GRAD*>(right_addee_buffer.template Data<T_GRAD>()),
      reinterpret_cast<CudaT*>(accumulation_output.template MutableData<T>()),
      right_addee_buffer.Shape().Size());

  return Status::OK();
}

#define REGISTER_IN_PLACE_TENSOR_ACCUMULATORV2_TYPED(T, T_GRAD)                       \
  ONNX_OPERATOR_TYPED_KERNEL_EX(                                                      \
      InPlaceAccumulatorV2,                                                           \
      kMSDomain,                                                                      \
      1,                                                                              \
      T##_##T_GRAD,                                                                   \
      kCudaExecutionProvider,                                                         \
      (*KernelDefBuilder::Create())                                                   \
          .Alias(0, 1)                              /* Accumulate tensors in-place */ \
          .InputMemoryType(OrtMemTypeCPUInput, 2)   /* overwrite_flag is on CPU*/     \
          .OutputMemoryType(OrtMemTypeCPUOutput, 0) /* updated_flag is on CPU*/       \
          .TypeConstraint("T", DataTypeImpl::GetTensorType<T>())                      \
          .TypeConstraint("T_GRAD", DataTypeImpl::GetTensorType<T_GRAD>()),           \
      InPlaceAccumulatorV2<T, T_GRAD>);

REGISTER_IN_PLACE_TENSOR_ACCUMULATORV2_TYPED(float, float)
REGISTER_IN_PLACE_TENSOR_ACCUMULATORV2_TYPED(float, MLFloat16)

template <typename T, typename T_GRAD>
Status InPlaceAccumulatorV2<T, T_GRAD>::ComputeInternal(OpKernelContext* ctx) const {
  typedef typename ToCudaType<T>::MappedType CudaT;
  typedef typename ToCudaType<T_GRAD>::MappedType CudaT_GRAD;

  Tensor& left_addee_buffer = *const_cast<Tensor*>(ctx->Input<Tensor>(0));
  const Tensor& right_addee_buffer = *ctx->Input<Tensor>(1);
  const Tensor* overwrite_tensor = ctx->Input<Tensor>(2);
  const bool overwrite = overwrite_tensor != nullptr ? *(overwrite_tensor->template Data<bool>()) : false;

  if (overwrite) {
    const T_GRAD* source = right_addee_buffer.template Data<T_GRAD>();
    T* target = left_addee_buffer.template MutableData<T>();
    if (std::is_same<T, T_GRAD>::value) {
<<<<<<< HEAD
      CUDA_RETURN_IF_ERROR(cudaMemcpyAsync(target, source, right_addee_buffer.SizeInBytes(), cudaMemcpyDeviceToDevice, Stream(ctx)));
=======
      CUDA_RETURN_IF_ERROR(cudaMemcpyAsync(target, source, right_addee_buffer.SizeInBytes(), cudaMemcpyDeviceToDevice,
                                           Stream()));
>>>>>>> b39257a5
    } else {
      Impl_Cast<CudaT_GRAD, CudaT>(
          Stream(ctx),
          reinterpret_cast<const CudaT_GRAD*>(source),
          reinterpret_cast<CudaT*>(target),
          right_addee_buffer.Shape().Size());
    }
  } else {
    InPlaceAccumulatorImpl(
        Stream(ctx),
        reinterpret_cast<const CudaT*>(left_addee_buffer.template Data<T>()),
        reinterpret_cast<const CudaT_GRAD*>(right_addee_buffer.template Data<T_GRAD>()),
        reinterpret_cast<CudaT*>(left_addee_buffer.template MutableData<T>()),
        right_addee_buffer.Shape().Size());
  }

  Tensor& updated_output = *ctx->Output(0, {1});
  bool* updated_output_ptr = updated_output.MutableData<bool>();
  *updated_output_ptr = true;

  Tensor* accumulation_output = ctx->Output(1, left_addee_buffer.Shape());
  if (nullptr != accumulation_output) {
    ORT_RETURN_IF_ERROR(CopyIfNotSameBuffer<T>(Stream(ctx), left_addee_buffer, *accumulation_output));
  }

  return Status::OK();
}

}  // namespace cuda
}  // namespace onnxruntime<|MERGE_RESOLUTION|>--- conflicted
+++ resolved
@@ -123,12 +123,8 @@
     const T_GRAD* source = right_addee_buffer.template Data<T_GRAD>();
     T* target = left_addee_buffer.template MutableData<T>();
     if (std::is_same<T, T_GRAD>::value) {
-<<<<<<< HEAD
-      CUDA_RETURN_IF_ERROR(cudaMemcpyAsync(target, source, right_addee_buffer.SizeInBytes(), cudaMemcpyDeviceToDevice, Stream(ctx)));
-=======
       CUDA_RETURN_IF_ERROR(cudaMemcpyAsync(target, source, right_addee_buffer.SizeInBytes(), cudaMemcpyDeviceToDevice,
-                                           Stream()));
->>>>>>> b39257a5
+                                           Stream(ctx)));
     } else {
       Impl_Cast<CudaT_GRAD, CudaT>(
           Stream(ctx),
