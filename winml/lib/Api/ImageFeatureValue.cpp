// Copyright (c) Microsoft Corporation. All rights reserved.
// Licensed under the MIT License.

#include "lib/Api/pch/pch.h"
#include "ImageFeatureValue.h"
#include "LearningModelBinding.h"
#include "LearningModelDevice.h"
#include "LearningModelSession.h"
#include <windows.media.h>
#include <wrl\wrappers\corewrappers.h>
#include "LearningModelBinding.h"
#include "LearningModelSession.h"
#include "LearningModelDevice.h"
#include "ImageConversionTypes.h"
#include "ConverterResourceStore.h"
#include "ImageFeatureDescriptor.h"

#include "core/session/onnxruntime_c_api.h"

#include "D3DDeviceCache.h"
#include "TensorFeatureDescriptor.h"

namespace WINMLP {

struct ImageFeatureValue::ImageResourceMetadata {
  std::vector<wgi::BitmapBounds> Bounds;
  _winml::ImageTensorDescription TensorDescriptor;
};

winml::ImageFeatureValue ImageFeatureValue::Create(
  uint32_t batchSize, wgi::BitmapPixelFormat format, uint32_t width, uint32_t height
) {
  std::vector<wm::VideoFrame> videoFrames = {};
  for (uint32_t i = 0; i < batchSize; ++i) {
    wgi::SoftwareBitmap bitmap(format, width, height);
    wm::VideoFrame frame = wm::VideoFrame::CreateWithSoftwareBitmap(bitmap);
    videoFrames.emplace_back(frame);
  }
  return make<ImageFeatureValue>(winrt::single_threaded_vector(std::move(videoFrames)));
}

winml::ImageFeatureValue ImageFeatureValue::CreateFromVideoFrame(wm::VideoFrame const& image) try {
  return make<ImageFeatureValue>(image);
}
WINML_CATCH_ALL

void ImageFeatureValue::Initialize() {
  m_batchSize = m_videoFrames.Size();
  for (auto videoFrame : m_videoFrames) {
    // TODO: Check all videoFrames come from either CPU or GPU.
    if (auto surface = videoFrame.Direct3DSurface()) {
      wgdx::Direct3D11::Direct3DSurfaceDescription description = surface.Description();
      m_widths.emplace_back(description.Width);
      m_heights.emplace_back(description.Height);
    } else {
      wgi::ISoftwareBitmap softwarebitmap(videoFrame.SoftwareBitmap());
      m_widths.emplace_back(softwarebitmap.PixelWidth());
      m_heights.emplace_back(softwarebitmap.PixelHeight());
    }
  }
}

ImageFeatureValue::ImageFeatureValue(wm::VideoFrame const& image) {
  std::vector<wm::VideoFrame> frame = {image};
  m_videoFrames = winrt::single_threaded_vector(std::move(frame));
  Initialize();
}

ImageFeatureValue::ImageFeatureValue(wfc::IVector<wm::VideoFrame> const& images) : m_videoFrames(images) {
  Initialize();
}

ImageFeatureValue::ImageFeatureValue(wfc::IVectorView<wm::VideoFrame> const& images) {
  std::vector<wm::VideoFrame> videoFrames = {};
  for (uint32_t i = 0; i < images.Size(); ++i) {
    videoFrames.emplace_back(images.GetAt(i));
  }
  m_videoFrames = winrt::single_threaded_vector(std::move(videoFrames));
  Initialize();
}

static std::optional<wgi::BitmapPixelFormat> GetBitmapPixelFormatFromMetadata(const wfc::IPropertySet& properties) {
  if (properties != nullptr && properties.HasKey(L"BitmapPixelFormat")) {
    if (auto pixelFormatInspectable = properties.Lookup(L"BitmapPixelFormat")) {
      auto pixelFormatValue = pixelFormatInspectable.as<wf::IPropertyValue>();
      auto pixelFormat = static_cast<wgi::BitmapPixelFormat>(pixelFormatValue.GetInt32());
      WINML_THROW_HR_IF_FALSE_MSG(
        WINML_ERR_INVALID_BINDING,
        pixelFormat == wgi::BitmapPixelFormat::Rgba8 || pixelFormat == wgi::BitmapPixelFormat::Bgra8 ||
          pixelFormat == wgi::BitmapPixelFormat::Gray8,
        "BitmapPixelFormat must be either Rgba8, Bgra8, or Gray8"
      );

      return pixelFormat;
    }
  }

  return {};
}

static std::optional<wgi::BitmapBounds> GetBoundsFromMetadata(const wfc::IPropertySet& properties) {
  if (properties != nullptr && properties.HasKey(L"BitmapBounds")) {
    if (auto boundsInspectable = properties.Lookup(L"BitmapBounds")) {
      auto boundsPropertyValue = boundsInspectable.as<wf::IPropertyValue>();
      WINML_THROW_HR_IF_FALSE_MSG(
        WINML_ERR_INVALID_BINDING,
        boundsPropertyValue.Type() == wf::PropertyType::UInt32Array,
        "BitmapBounds must reference a property value with type UInt32Array with 4 elements."
      );

      com_array<uint32_t> bounds;
      boundsPropertyValue.GetUInt32Array(bounds);
      WINML_THROW_HR_IF_FALSE_MSG(
        WINML_ERR_INVALID_BINDING,
        bounds.size() == 4,
        "BitmapBounds must reference a property value with type UInt32Array with 4 elements."
      );

      return wgi::BitmapBounds{bounds[0], bounds[1], bounds[2], bounds[3]};
    }
  }

  return {};
}

static std::optional<winml::LearningModelPixelRange> GetBitmapPixelRangeFromMetadata(const wfc::IPropertySet& properties
) {
  if (properties != nullptr && properties.HasKey(L"PixelRange")) {
    if (auto pixelRangeInspectable = properties.Lookup(L"PixelRange")) {
      auto pixelRangeValue = pixelRangeInspectable.as<wf::IPropertyValue>();
      auto pixelRange = static_cast<winml::LearningModelPixelRange>(pixelRangeValue.GetInt32());
      WINML_THROW_HR_IF_FALSE_MSG(
        WINML_ERR_INVALID_BINDING,
        pixelRange == winml::LearningModelPixelRange::ZeroTo255 ||
          pixelRange == winml::LearningModelPixelRange::ZeroToOne ||
          pixelRange == winml::LearningModelPixelRange::MinusOneToOne,
        "LearningModelPixelRange must be either ZeroTo255, ZeroToOne, or MinusOneToOne"
      );

      return pixelRange;
    }
  }

  return {};
}

wgi::BitmapBounds ImageFeatureValue::CenterAndCropBounds(uint32_t idx, uint32_t desiredWidth, uint32_t desiredHeight) {
  wgi::BitmapBounds bounds = {};
  float RequiredAspectRatio = static_cast<float>(desiredWidth) / static_cast<float>(desiredHeight);

  // crop to center while maintaining size
  if (RequiredAspectRatio * m_heights[idx] < m_widths[idx]) {
    // actual width is too wide. Cut off left and right of image
    bounds.Width = std::min((UINT)(RequiredAspectRatio * m_heights[idx] + 0.5f), m_widths[idx]);
    bounds.Height = m_heights[idx];
    bounds.X = (m_widths[idx] - bounds.Width) / 2;
    bounds.Y = 0;
  } else {
    // actual height is too long. Cut off top and bottom
    bounds.Width = m_widths[idx];
    bounds.Height = std::min((UINT)(m_widths[idx] / RequiredAspectRatio + 0.5f), m_heights[idx]);
    bounds.X = 0;
    bounds.Y = (m_heights[idx] - bounds.Height) / 2;
  }

  return bounds;
}

static _winml::ImageTensorDataType GetTensorDataTypeFromTensorKind(winml::TensorKind kind) {
  switch (kind) {
    case winml::TensorKind::Float:
      return _winml::ImageTensorDataType::kImageTensorDataTypeFloat32;
    case winml::TensorKind::Float16:
      return _winml::ImageTensorDataType::kImageTensorDataTypeFloat16;
    default:
      WINML_THROW_HR_IF_FALSE_MSG(
        WINML_ERR_INVALID_BINDING, false, "Model image inputs must have tensor type of Float or Float16."
      );
  }

  FAIL_FAST_HR(E_INVALIDARG);
}

static unsigned GetSizeFromTensorDataType(_winml::ImageTensorDataType type) {
  switch (type) {
    case _winml::ImageTensorDataType::kImageTensorDataTypeFloat32:
      return sizeof(float);
    case _winml::ImageTensorDataType::kImageTensorDataTypeFloat16:
      return sizeof(uint16_t);
    default:
      WINML_THROW_HR_IF_FALSE_MSG(
        WINML_ERR_INVALID_BINDING, false, "Model image inputs must have tensor type of Float or Float16."
      );
  }

  FAIL_FAST_HR(E_INVALIDARG);
}

static _winml::ImageTensorDescription CreateImageTensorDescriptor(
  winml::TensorKind tensorKind,
  wgi::BitmapPixelFormat pixelFormat,
  winml::LearningModelPixelRange pixelRange,
  uint32_t batchSize,
  uint32_t width,
  uint32_t height
) {
  _winml::ImageTensorDescription tensorDescription = {};
  tensorDescription.dataType = GetTensorDataTypeFromTensorKind(tensorKind);
  tensorDescription.sizes[0] = batchSize;

  if (pixelFormat == wgi::BitmapPixelFormat::Rgba8) {
    tensorDescription.channelType = _winml::ImageTensorChannelType::kImageTensorChannelTypeRGB8;
    tensorDescription.sizes[1] = 3;
  } else if (pixelFormat == wgi::BitmapPixelFormat::Bgra8) {
    tensorDescription.channelType = _winml::ImageTensorChannelType::kImageTensorChannelTypeBGR8;
    tensorDescription.sizes[1] = 3;
  } else if (pixelFormat == wgi::BitmapPixelFormat::Gray8) {
    tensorDescription.channelType = _winml::ImageTensorChannelType::kImageTensorChannelTypeGRAY8;
    tensorDescription.sizes[1] = 1;
  } else {
    THROW_HR(E_NOTIMPL);
  }

<<<<<<< HEAD
  if (pixelRange != winml::LearningModelPixelRange::ZeroTo255 &&
      pixelRange != winml::LearningModelPixelRange::ZeroToOne &&
      pixelRange != winml::LearningModelPixelRange::MinusOneToOne) {
=======
  if (pixelRange != winml::LearningModelPixelRange::ZeroTo255 && pixelRange != winml::LearningModelPixelRange::ZeroToOne && pixelRange != winml::LearningModelPixelRange::MinusOneToOne) {
>>>>>>> 92b6e10d
    THROW_HR(E_NOTIMPL);
  }

  tensorDescription.pixelRange = pixelRange;
  tensorDescription.sizes[2] = height;
  tensorDescription.sizes[3] = width;

  return tensorDescription;
}

static void CPUTensorize(
  wm::IVideoFrame videoFrame,
  wgi::BitmapBounds bounds,
  _winml::ImageTensorDescription tensorDescriptor,
  com_ptr<LearningModelSession> spSession,
  void* pResource
) {
  auto spDevice = spSession->Device().as<LearningModelDevice>();

  _winml::ConverterResourceDescription descriptor = {};
  descriptor.pixel_format = static_cast<DWORD>(wgi::BitmapPixelFormat::Bgra8);
  descriptor.width = static_cast<int>(tensorDescriptor.sizes[3]);
  descriptor.height = static_cast<int>(tensorDescriptor.sizes[2]);
  descriptor.luid = {};  // Converted image on CPU

  auto pooledConverter = _winml::PoolObjectWrapper::Create(spDevice->TensorizerStore()->Fetch(descriptor));

  //apply tensorization
  pooledConverter->Get()->Tensorizer->VideoFrameToSoftwareTensor(
    videoFrame, bounds, tensorDescriptor, reinterpret_cast<BYTE*>(pResource)
  );

  // Software tensorization doesnt need to hold onto any resources beyond its scope, so we can
  // return the converter to the pool on tensorization completion.
  // (This happens automatically in the destruction of PoolObjectWrapper)
}

static void CPUTensorize(
  wfc::IVector<wm::VideoFrame> videoFrames,
  std::vector<wgi::BitmapBounds> bounds,
  _winml::ImageTensorDescription tensorDescriptor,
  com_ptr<LearningModelSession> spSession,
  BYTE* resource,
  unsigned int singleFrameBufferSize
) {
  // Tensorize video frames one by one without extra copy.
  for (uint32_t batchIdx = 0; batchIdx < videoFrames.Size(); ++batchIdx) {
    CPUTensorize(videoFrames.GetAt(batchIdx), bounds[batchIdx], tensorDescriptor, spSession, resource);
    resource += singleFrameBufferSize;
  }
}

static void GPUTensorize(
<<<<<<< HEAD
    wfc::IVector<wm::VideoFrame> videoFrames,
    std::vector<wgi::BitmapBounds> bounds,
    _winml::ImageTensorDescription tensorDescriptor,
    com_ptr<LearningModelSession> spSession,
    ID3D12Resource* d3dResource,
    uint64_t resourceOffset,
    _winml::BindingContext& context) {
=======
  wfc::IVector<wm::VideoFrame> videoFrames,
  std::vector<wgi::BitmapBounds> bounds,
  _winml::ImageTensorDescription tensorDescriptor,
  com_ptr<LearningModelSession> spSession,
  ID3D12Resource* d3dResource,
  _winml::BindingContext& context
) {
>>>>>>> 92b6e10d
  auto spDevice = spSession->Device().as<LearningModelDevice>();

  _winml::ConverterResourceDescription descriptor = {};
  descriptor.pixel_format = static_cast<DWORD>(wgdx::DirectXPixelFormat::B8G8R8X8UIntNormalized);
  descriptor.width = static_cast<int>(tensorDescriptor.sizes[3]);
  descriptor.height = static_cast<int>(tensorDescriptor.sizes[2]);
  descriptor.luid = spDevice->GetD3DDevice()->GetAdapterLuid();  // Converted image on GPU

  // Tensorize video frames one by one without extra copy.
  for (uint32_t batchIdx = 0; batchIdx < videoFrames.Size(); ++batchIdx) {
    auto pooledConverter = _winml::PoolObjectWrapper::Create(spDevice->TensorizerStore()->Fetch(descriptor));
    {
      // Apply tensorization
      auto session = spSession.as<winml::LearningModelSession>();
      pooledConverter->Get()->Tensorizer->VideoFrameToDX12Tensor(
<<<<<<< HEAD
          resourceOffset,
          batchIdx,
          session,
          videoFrames.GetAt(batchIdx),
          bounds[batchIdx],
          tensorDescriptor,
          d3dResource);
=======
        batchIdx, session, videoFrames.GetAt(batchIdx), bounds[batchIdx], tensorDescriptor, d3dResource
      );
>>>>>>> 92b6e10d

      // Tensorization to a GPU tensor will run asynchronously and associated resources
      // need to be kept alive until the gpu resources have been used in the queue.
      //
      // The PoolObjectWrapper needs to stay alive so that the underlying resources are
      // not released to the cache.
      //
      // This object will be returned to the cache when evaluate has completed. So we cache this
      // on the binding context.
      context.converter = pooledConverter;
    }
  }
}

std::optional<ImageFeatureValue::ImageResourceMetadata> ImageFeatureValue::GetInputMetadata(
  const _winml::BindingContext& context
) {
  uint32_t descriptorWidth;
  uint32_t descriptorHeight;

  auto tensorKind = winml::TensorKind::Undefined;
  auto spImageDescriptor = context.descriptor.try_as<ImageFeatureDescriptor>();
  auto spTensorDescriptor = context.descriptor.try_as<TensorFeatureDescriptor>();

  // Set up descriptorWidth and descriptorHeight
  if (spImageDescriptor) {
    // If model expects free dimensions the descritpr will have MAXUINT32, and we use the supplied image

    // If the width or height in model metadata is -1, which means free dimension.
    // The the widths and heights of input data must be the same. Or the
    // tensorDescriptor cannot describ the shape of the inputs.
    if (spImageDescriptor->Width() == MAXUINT32 &&
            !(std::adjacent_find(m_widths.begin(), m_widths.end(), std::not_equal_to<uint32_t>()) == m_widths.end())) {
      THROW_HR(E_INVALIDARG);
    }
    if (spImageDescriptor->Height() == MAXUINT32 &&
            !(std::adjacent_find(m_heights.begin(), m_heights.end(), std::not_equal_to<uint32_t>()) == m_heights.end()
            )) {
      THROW_HR(E_INVALIDARG);
    }
    descriptorWidth = (spImageDescriptor->Width() == MAXUINT32) ? m_widths[0] : spImageDescriptor->Width();
    descriptorHeight = (spImageDescriptor->Height() == MAXUINT32) ? m_heights[0] : spImageDescriptor->Height();
    tensorKind = spImageDescriptor->TensorKind();
  } else if (spTensorDescriptor) {
    // If model expects a tensor, use its shape
    auto shape = spTensorDescriptor->Shape();

    if (shape.Size() != 4) {
      return {};
    }
    bool hasAccecptableChannelSize = (shape.GetAt(1) == 3 || shape.GetAt(1) == 1);
    if (!hasAccecptableChannelSize) {
      return {};
    }
    if (-1 == shape.GetAt(3) &&
            !(std::adjacent_find(m_widths.begin(), m_widths.end(), std::not_equal_to<uint32_t>()) == m_widths.end())) {
      THROW_HR(E_INVALIDARG);
    }
    if (-1 == shape.GetAt(2) &&
            !(std::adjacent_find(m_heights.begin(), m_heights.end(), std::not_equal_to<uint32_t>()) == m_heights.end()
            )) {
      THROW_HR(E_INVALIDARG);
    }
    descriptorWidth = (-1 == shape.GetAt(3)) ? m_widths[0] : static_cast<uint32_t>(shape.GetAt(3));
    descriptorHeight = (-1 == shape.GetAt(2)) ? m_heights[0] : static_cast<uint32_t>(shape.GetAt(2));
    tensorKind = spTensorDescriptor->TensorKind();
  } else {
    return {};
  }

  // Set up BitmapBounds
  // For batch of images with different sizes, like { {1, 3, 1080, 1080}, {1, 3, 720, 720} },
  // a vector of bounds is to record the result after cropped.
  std::vector<wgi::BitmapBounds> bounds = {};
  for (uint32_t i = 0; i < m_batchSize; ++i) {
    auto tempBounds = GetBoundsFromMetadata(context.properties);
    if (!tempBounds.has_value()) {
      // If the user has not specified bounds, we need to infer the bounds
      // from the combination of descriptor, and input value or output value
      if (context.type == _winml::BindingType::kInput) {
        // If unspecified output, get the crop with correct aspect ratio
        tempBounds = CenterAndCropBounds(i, descriptorWidth, descriptorHeight);
      } else {
        // If given an unspecified output region, write into the top left portion of the output image.
        tempBounds = wgi::BitmapBounds{0, 0, m_widths[i], m_heights[i]};
      }
    }
    bounds.emplace_back(tempBounds.value());
  }
  // TODO: Validate Bounds

  // Set up BitmapPixelFormat
  auto pixelFormat = std::optional<wgi::BitmapPixelFormat>{};
  pixelFormat = GetBitmapPixelFormatFromMetadata(context.properties);
  if (!pixelFormat.has_value() && spImageDescriptor) {
    pixelFormat = spImageDescriptor->BitmapPixelFormat();
  } else if (!pixelFormat.has_value() && spTensorDescriptor) {
    auto shape = spTensorDescriptor->Shape();
    int channelCount = static_cast<uint32_t>(shape.GetAt(1));
    if (channelCount == 1) {
      // Assume Gray if no image descriptor is given and channelcount 1
      pixelFormat = wgi::BitmapPixelFormat::Gray8;

    } else if (channelCount == 3) {
      // Assume Bgra8 if no image descriptor is given
      pixelFormat = wgi::BitmapPixelFormat::Bgra8;
    } else {
      THROW_HR(WINML_ERR_SIZE_MISMATCH);
    }
  }

  // Set up LearningModelPixelRange
  auto pixelRange = std::optional<winml::LearningModelPixelRange>{};
  pixelRange = GetBitmapPixelRangeFromMetadata(context.properties);
  if (pixelRange.has_value()) {
    // The pixel range was set by the bind properties, skip all checks and honor
    // the user provided normalization property. Do nothing.
  } else if (!pixelRange.has_value() && spImageDescriptor) {
    pixelRange = spImageDescriptor->PixelRange();
  } else if (!pixelRange.has_value() && spTensorDescriptor) {
    pixelRange = winml::LearningModelPixelRange::ZeroTo255;  //default;
  } else {
    THROW_HR(WINML_ERR_INVALID_BINDING);
  }

<<<<<<< HEAD
  //NCHW layout
  auto imageTensorDescriptor = CreateImageTensorDescriptor(tensorKind, pixelFormat.value(), pixelRange.value(), m_batchSize, descriptorWidth, descriptorHeight);
=======
    //NCHW layout
  auto imageTensorDescriptor = CreateImageTensorDescriptor(
    tensorKind, pixelFormat.value(), pixelRange.value(), m_batchSize, descriptorWidth, descriptorHeight
  );
>>>>>>> 92b6e10d

  return ImageResourceMetadata{bounds, imageTensorDescriptor};
}

HRESULT ImageFeatureValue::GetValue(_winml::BindingContext& context, _winml::IValue** out) try {
  FAIL_FAST_IF(!(std::all_of(m_widths.begin(), m_widths.end(), [](int i) { return i != 0; })));
  FAIL_FAST_IF(!(std::all_of(m_heights.begin(), m_heights.end(), [](int i) { return i != 0; })));

  // Get image metadata from the binding context
  auto metadata = GetInputMetadata(context);
  RETURN_HR_IF(E_INVALIDARG, !metadata);
  ImageResourceMetadata resourceMetadata = metadata.value();

  // Get the session
  auto spSession = context.session.as<LearningModelSession>();
  auto spDevice = spSession->Device().as<LearningModelDevice>();
  auto engine = spSession->GetEngine();

  // create the OrtValue
  winrt::com_ptr<_winml::IValue> value;
  RETURN_IF_FAILED(engine->CreateTensorValue(
    resourceMetadata.TensorDescriptor.sizes,
    sizeof(resourceMetadata.TensorDescriptor.sizes) / sizeof(resourceMetadata.TensorDescriptor.sizes[0]),
    resourceMetadata.TensorDescriptor.dataType == _winml::ImageTensorDataType::kImageTensorDataTypeFloat32
      ? winml::TensorKind::Float
      : winml::TensorKind::Float16,
    value.put()
  ));

  auto bufferSize = std::accumulate(std::begin(resourceMetadata.TensorDescriptor.sizes), std::end(resourceMetadata.TensorDescriptor.sizes), static_cast<int64_t>(1), std::multiplies<int64_t>());
  auto bufferByteSize = GetSizeFromTensorDataType(resourceMetadata.TensorDescriptor.dataType) * bufferSize;

  // Get the tensor raw data
  _winml::Resource void_resource;
  uint64_t offset = 0;
  RETURN_IF_FAILED(value->GetResource(bufferByteSize, void_resource, offset));

  if (context.type == _winml::BindingType::kInput) {
    // Only tensorize inputs
<<<<<<< HEAD
=======
    auto bufferSize = std::accumulate(
      std::begin(resourceMetadata.TensorDescriptor.sizes),
      std::end(resourceMetadata.TensorDescriptor.sizes),
      static_cast<int64_t>(1),
      std::multiplies<int64_t>()
    );
    auto bufferByteSize = GetSizeFromTensorDataType(resourceMetadata.TensorDescriptor.dataType) * bufferSize;
>>>>>>> 92b6e10d
    auto singleFrameBufferSize = bufferByteSize / m_batchSize;
    if (spDevice->IsCpuDevice()) {
      auto resource = reinterpret_cast<BYTE*>(void_resource.get());
      CPUTensorize(
        m_videoFrames,
        resourceMetadata.Bounds,
        resourceMetadata.TensorDescriptor,
        spSession,
        resource,
        static_cast<unsigned int>(singleFrameBufferSize)
      );
    } else {
      auto resource = reinterpret_cast<ID3D12Resource*>(void_resource.get());
<<<<<<< HEAD
      GPUTensorize(m_videoFrames, resourceMetadata.Bounds, resourceMetadata.TensorDescriptor, spSession, resource, offset, context);
=======
      GPUTensorize(
        m_videoFrames, resourceMetadata.Bounds, resourceMetadata.TensorDescriptor, spSession, resource, context
      );
>>>>>>> 92b6e10d
    }
  }

  *out = value.detach();
  return S_OK;
}
WINML_CATCH_ALL_COM

HRESULT ImageFeatureValue::IsPlaceholder(bool* pIsPlaceHolder) {
  FAIL_FAST_IF_NULL(pIsPlaceHolder);
  *pIsPlaceHolder = false;
  return S_OK;
}

HRESULT ImageFeatureValue::UpdateSourceResourceData(_winml::BindingContext& context, _winml::IValue* value) try {
  // Get the device
  auto spSession = context.session.as<LearningModelSession>();
  auto spDevice = spSession->Device().as<LearningModelDevice>();

  // Get the run context
  auto metadata = GetInputMetadata(context);
  ImageResourceMetadata resourceMetadata = metadata.value();

  auto bufferSize = std::accumulate(std::begin(resourceMetadata.TensorDescriptor.sizes), std::end(resourceMetadata.TensorDescriptor.sizes), static_cast<int64_t>(1), std::multiplies<int64_t>());
  auto bufferByteSize = GetSizeFromTensorDataType(resourceMetadata.TensorDescriptor.dataType) * bufferSize / m_batchSize;

  // Get the output tensor raw data
  _winml::Resource void_resource;
  uint64_t offset = 0;
  RETURN_IF_FAILED(value->GetResource(bufferByteSize, void_resource, offset));

  _winml::ConverterResourceDescription descriptor = {};
  descriptor.width = static_cast<int>(resourceMetadata.TensorDescriptor.sizes[3]);
  descriptor.height = static_cast<int>(resourceMetadata.TensorDescriptor.sizes[2]);

  bool out;
  if (SUCCEEDED(value->IsCpu(&out)) && out) {
    descriptor.pixel_format = static_cast<DWORD>(wgi::BitmapPixelFormat::Bgra8);
    descriptor.luid = {};  // Converted image on CPU

    auto pooledConverter = _winml::PoolObjectWrapper::Create(spDevice->DetensorizerStore()->Fetch(descriptor));

<<<<<<< HEAD
=======
    auto bufferSize = std::accumulate(
      std::begin(resourceMetadata.TensorDescriptor.sizes),
      std::end(resourceMetadata.TensorDescriptor.sizes),
      static_cast<int64_t>(1),
      std::multiplies<int64_t>()
    );
    auto bufferByteSize =
      GetSizeFromTensorDataType(resourceMetadata.TensorDescriptor.dataType) * bufferSize / m_batchSize;

>>>>>>> 92b6e10d
    BYTE* resource = reinterpret_cast<BYTE*>(void_resource.get());
    for (uint32_t batchIdx = 0; batchIdx < m_batchSize; ++batchIdx) {
      // Convert Software Tensor to VideoFrame one by one based on the buffer size.
      auto videoFrame = m_videoFrames.GetAt(batchIdx);
      pooledConverter->Get()->Detensorizer->SoftwareTensorToVideoFrame(
        context.session, resource, resourceMetadata.TensorDescriptor, videoFrame
      );
      resource += bufferByteSize;
    }
  } else {
    descriptor.pixel_format = static_cast<DWORD>(wgdx::DirectXPixelFormat::B8G8R8X8UIntNormalized);
    descriptor.luid = spDevice->GetD3DDevice()->GetAdapterLuid();  // Converted image on GPU

    auto pooledConverter = _winml::PoolObjectWrapper::Create(spDevice->DetensorizerStore()->Fetch(descriptor));

    auto d3dResource = reinterpret_cast<ID3D12Resource*>(void_resource.get());

    for (uint32_t batchIdx = 0; batchIdx < m_batchSize; ++batchIdx) {
      auto videoFrame = m_videoFrames.GetAt(batchIdx);
      pooledConverter->Get()->Detensorizer->DX12TensorToVideoFrame(
<<<<<<< HEAD
          offset,
          batchIdx,
          context.session,
          d3dResource,
          resourceMetadata.TensorDescriptor,
          videoFrame);
=======
        batchIdx, context.session, d3dResource, resourceMetadata.TensorDescriptor, videoFrame
      );
>>>>>>> 92b6e10d

      // Reset the Allocator before return to the Cache. Must Sync this background thread to that completion before we do.
      spDevice->GetD3DDeviceCache()->SyncD3D12ToCPU();
      pooledConverter->Get()->Detensorizer->ResetAllocator();
    }
  }

  // Release any converters back to the pool by nulling out the wrapper.
  context.converter = nullptr;
  return S_OK;
}
WINML_CATCH_ALL_COM

HRESULT ImageFeatureValue::AbiRepresentation(wf::IInspectable& abiRepresentation) {
  if (IsBatch()) {
    m_videoFrames.as(abiRepresentation);
  } else {
    winml::ImageFeatureValue to = nullptr;
    RETURN_IF_FAILED(
      this->QueryInterface(winrt::guid_of<winml::ImageFeatureValue>(), reinterpret_cast<void**>(winrt::put_abi(to)))
    );

    to.as(abiRepresentation);
  }
  return S_OK;
}

winml::LearningModelFeatureKind ImageFeatureValue::Kind() try { return winml::LearningModelFeatureKind::Image; }
WINML_CATCH_ALL

wm::VideoFrame ImageFeatureValue::VideoFrame() try { return m_videoFrames.GetAt(0); }
WINML_CATCH_ALL

wfc::IIterable<wm::VideoFrame> ImageFeatureValue::VideoFrames() try {
  return m_videoFrames.try_as<wfc::IIterable<wm::VideoFrame>>();
}
WINML_CATCH_ALL
}  // namespace WINMLP<|MERGE_RESOLUTION|>--- conflicted
+++ resolved
@@ -1,5 +1,5 @@
 // Copyright (c) Microsoft Corporation. All rights reserved.
-// Licensed under the MIT License.
+ // Licensed under the MIT License.
 
 #include "lib/Api/pch/pch.h"
 #include "ImageFeatureValue.h"
@@ -47,7 +47,7 @@
 void ImageFeatureValue::Initialize() {
   m_batchSize = m_videoFrames.Size();
   for (auto videoFrame : m_videoFrames) {
-    // TODO: Check all videoFrames come from either CPU or GPU.
+     // TODO: Check all videoFrames come from either CPU or GPU.
     if (auto surface = videoFrame.Direct3DSurface()) {
       wgdx::Direct3D11::Direct3DSurfaceDescription description = surface.Description();
       m_widths.emplace_back(description.Width);
@@ -148,15 +148,15 @@
   wgi::BitmapBounds bounds = {};
   float RequiredAspectRatio = static_cast<float>(desiredWidth) / static_cast<float>(desiredHeight);
 
-  // crop to center while maintaining size
+    // crop to center while maintaining size
   if (RequiredAspectRatio * m_heights[idx] < m_widths[idx]) {
-    // actual width is too wide. Cut off left and right of image
+     // actual width is too wide. Cut off left and right of image
     bounds.Width = std::min((UINT)(RequiredAspectRatio * m_heights[idx] + 0.5f), m_widths[idx]);
     bounds.Height = m_heights[idx];
     bounds.X = (m_widths[idx] - bounds.Width) / 2;
     bounds.Y = 0;
   } else {
-    // actual height is too long. Cut off top and bottom
+     // actual height is too long. Cut off top and bottom
     bounds.Width = m_widths[idx];
     bounds.Height = std::min((UINT)(m_widths[idx] / RequiredAspectRatio + 0.5f), m_heights[idx]);
     bounds.X = 0;
@@ -221,13 +221,7 @@
     THROW_HR(E_NOTIMPL);
   }
 
-<<<<<<< HEAD
-  if (pixelRange != winml::LearningModelPixelRange::ZeroTo255 &&
-      pixelRange != winml::LearningModelPixelRange::ZeroToOne &&
-      pixelRange != winml::LearningModelPixelRange::MinusOneToOne) {
-=======
   if (pixelRange != winml::LearningModelPixelRange::ZeroTo255 && pixelRange != winml::LearningModelPixelRange::ZeroToOne && pixelRange != winml::LearningModelPixelRange::MinusOneToOne) {
->>>>>>> 92b6e10d
     THROW_HR(E_NOTIMPL);
   }
 
@@ -255,14 +249,14 @@
 
   auto pooledConverter = _winml::PoolObjectWrapper::Create(spDevice->TensorizerStore()->Fetch(descriptor));
 
-  //apply tensorization
+    //apply tensorization
   pooledConverter->Get()->Tensorizer->VideoFrameToSoftwareTensor(
     videoFrame, bounds, tensorDescriptor, reinterpret_cast<BYTE*>(pResource)
   );
 
-  // Software tensorization doesnt need to hold onto any resources beyond its scope, so we can
-  // return the converter to the pool on tensorization completion.
-  // (This happens automatically in the destruction of PoolObjectWrapper)
+    // Software tensorization doesnt need to hold onto any resources beyond its scope, so we can
+   // return the converter to the pool on tensorization completion.
+   // (This happens automatically in the destruction of PoolObjectWrapper)
 }
 
 static void CPUTensorize(
@@ -273,7 +267,7 @@
   BYTE* resource,
   unsigned int singleFrameBufferSize
 ) {
-  // Tensorize video frames one by one without extra copy.
+   // Tensorize video frames one by one without extra copy.
   for (uint32_t batchIdx = 0; batchIdx < videoFrames.Size(); ++batchIdx) {
     CPUTensorize(videoFrames.GetAt(batchIdx), bounds[batchIdx], tensorDescriptor, spSession, resource);
     resource += singleFrameBufferSize;
@@ -281,23 +275,14 @@
 }
 
 static void GPUTensorize(
-<<<<<<< HEAD
-    wfc::IVector<wm::VideoFrame> videoFrames,
-    std::vector<wgi::BitmapBounds> bounds,
-    _winml::ImageTensorDescription tensorDescriptor,
-    com_ptr<LearningModelSession> spSession,
-    ID3D12Resource* d3dResource,
-    uint64_t resourceOffset,
-    _winml::BindingContext& context) {
-=======
   wfc::IVector<wm::VideoFrame> videoFrames,
   std::vector<wgi::BitmapBounds> bounds,
   _winml::ImageTensorDescription tensorDescriptor,
   com_ptr<LearningModelSession> spSession,
   ID3D12Resource* d3dResource,
+  uint64_t resourceOffset,
   _winml::BindingContext& context
 ) {
->>>>>>> 92b6e10d
   auto spDevice = spSession->Device().as<LearningModelDevice>();
 
   _winml::ConverterResourceDescription descriptor = {};
@@ -306,34 +291,24 @@
   descriptor.height = static_cast<int>(tensorDescriptor.sizes[2]);
   descriptor.luid = spDevice->GetD3DDevice()->GetAdapterLuid();  // Converted image on GPU
 
-  // Tensorize video frames one by one without extra copy.
+    // Tensorize video frames one by one without extra copy.
   for (uint32_t batchIdx = 0; batchIdx < videoFrames.Size(); ++batchIdx) {
     auto pooledConverter = _winml::PoolObjectWrapper::Create(spDevice->TensorizerStore()->Fetch(descriptor));
     {
-      // Apply tensorization
+       // Apply tensorization
       auto session = spSession.as<winml::LearningModelSession>();
       pooledConverter->Get()->Tensorizer->VideoFrameToDX12Tensor(
-<<<<<<< HEAD
-          resourceOffset,
-          batchIdx,
-          session,
-          videoFrames.GetAt(batchIdx),
-          bounds[batchIdx],
-          tensorDescriptor,
-          d3dResource);
-=======
-        batchIdx, session, videoFrames.GetAt(batchIdx), bounds[batchIdx], tensorDescriptor, d3dResource
-      );
->>>>>>> 92b6e10d
-
-      // Tensorization to a GPU tensor will run asynchronously and associated resources
-      // need to be kept alive until the gpu resources have been used in the queue.
-      //
-      // The PoolObjectWrapper needs to stay alive so that the underlying resources are
-      // not released to the cache.
-      //
-      // This object will be returned to the cache when evaluate has completed. So we cache this
-      // on the binding context.
+        resourceOffset, batchIdx, session, videoFrames.GetAt(batchIdx), bounds[batchIdx], tensorDescriptor, d3dResource
+      );
+
+        // Tensorization to a GPU tensor will run asynchronously and associated resources
+       // need to be kept alive until the gpu resources have been used in the queue.
+       //
+       // The PoolObjectWrapper needs to stay alive so that the underlying resources are
+       // not released to the cache.
+       //
+       // This object will be returned to the cache when evaluate has completed. So we cache this
+       // on the binding context.
       context.converter = pooledConverter;
     }
   }
@@ -349,13 +324,13 @@
   auto spImageDescriptor = context.descriptor.try_as<ImageFeatureDescriptor>();
   auto spTensorDescriptor = context.descriptor.try_as<TensorFeatureDescriptor>();
 
-  // Set up descriptorWidth and descriptorHeight
+    // Set up descriptorWidth and descriptorHeight
   if (spImageDescriptor) {
-    // If model expects free dimensions the descritpr will have MAXUINT32, and we use the supplied image
-
-    // If the width or height in model metadata is -1, which means free dimension.
-    // The the widths and heights of input data must be the same. Or the
-    // tensorDescriptor cannot describ the shape of the inputs.
+     // If model expects free dimensions the descritpr will have MAXUINT32, and we use the supplied image
+
+      // If the width or height in model metadata is -1, which means free dimension.
+     // The the widths and heights of input data must be the same. Or the
+     // tensorDescriptor cannot describ the shape of the inputs.
     if (spImageDescriptor->Width() == MAXUINT32 &&
             !(std::adjacent_find(m_widths.begin(), m_widths.end(), std::not_equal_to<uint32_t>()) == m_widths.end())) {
       THROW_HR(E_INVALIDARG);
@@ -369,7 +344,7 @@
     descriptorHeight = (spImageDescriptor->Height() == MAXUINT32) ? m_heights[0] : spImageDescriptor->Height();
     tensorKind = spImageDescriptor->TensorKind();
   } else if (spTensorDescriptor) {
-    // If model expects a tensor, use its shape
+     // If model expects a tensor, use its shape
     auto shape = spTensorDescriptor->Shape();
 
     if (shape.Size() != 4) {
@@ -395,28 +370,28 @@
     return {};
   }
 
-  // Set up BitmapBounds
-  // For batch of images with different sizes, like { {1, 3, 1080, 1080}, {1, 3, 720, 720} },
-  // a vector of bounds is to record the result after cropped.
+    // Set up BitmapBounds
+   // For batch of images with different sizes, like { {1, 3, 1080, 1080}, {1, 3, 720, 720} },
+   // a vector of bounds is to record the result after cropped.
   std::vector<wgi::BitmapBounds> bounds = {};
   for (uint32_t i = 0; i < m_batchSize; ++i) {
     auto tempBounds = GetBoundsFromMetadata(context.properties);
     if (!tempBounds.has_value()) {
-      // If the user has not specified bounds, we need to infer the bounds
-      // from the combination of descriptor, and input value or output value
+       // If the user has not specified bounds, we need to infer the bounds
+       // from the combination of descriptor, and input value or output value
       if (context.type == _winml::BindingType::kInput) {
-        // If unspecified output, get the crop with correct aspect ratio
+         // If unspecified output, get the crop with correct aspect ratio
         tempBounds = CenterAndCropBounds(i, descriptorWidth, descriptorHeight);
       } else {
-        // If given an unspecified output region, write into the top left portion of the output image.
+         // If given an unspecified output region, write into the top left portion of the output image.
         tempBounds = wgi::BitmapBounds{0, 0, m_widths[i], m_heights[i]};
       }
     }
     bounds.emplace_back(tempBounds.value());
   }
-  // TODO: Validate Bounds
-
-  // Set up BitmapPixelFormat
+   // TODO: Validate Bounds
+
+    // Set up BitmapPixelFormat
   auto pixelFormat = std::optional<wgi::BitmapPixelFormat>{};
   pixelFormat = GetBitmapPixelFormatFromMetadata(context.properties);
   if (!pixelFormat.has_value() && spImageDescriptor) {
@@ -425,23 +400,23 @@
     auto shape = spTensorDescriptor->Shape();
     int channelCount = static_cast<uint32_t>(shape.GetAt(1));
     if (channelCount == 1) {
-      // Assume Gray if no image descriptor is given and channelcount 1
+       // Assume Gray if no image descriptor is given and channelcount 1
       pixelFormat = wgi::BitmapPixelFormat::Gray8;
 
     } else if (channelCount == 3) {
-      // Assume Bgra8 if no image descriptor is given
+       // Assume Bgra8 if no image descriptor is given
       pixelFormat = wgi::BitmapPixelFormat::Bgra8;
     } else {
       THROW_HR(WINML_ERR_SIZE_MISMATCH);
     }
   }
 
-  // Set up LearningModelPixelRange
+    // Set up LearningModelPixelRange
   auto pixelRange = std::optional<winml::LearningModelPixelRange>{};
   pixelRange = GetBitmapPixelRangeFromMetadata(context.properties);
   if (pixelRange.has_value()) {
-    // The pixel range was set by the bind properties, skip all checks and honor
-    // the user provided normalization property. Do nothing.
+     // The pixel range was set by the bind properties, skip all checks and honor
+     // the user provided normalization property. Do nothing.
   } else if (!pixelRange.has_value() && spImageDescriptor) {
     pixelRange = spImageDescriptor->PixelRange();
   } else if (!pixelRange.has_value() && spTensorDescriptor) {
@@ -450,15 +425,10 @@
     THROW_HR(WINML_ERR_INVALID_BINDING);
   }
 
-<<<<<<< HEAD
-  //NCHW layout
-  auto imageTensorDescriptor = CreateImageTensorDescriptor(tensorKind, pixelFormat.value(), pixelRange.value(), m_batchSize, descriptorWidth, descriptorHeight);
-=======
     //NCHW layout
   auto imageTensorDescriptor = CreateImageTensorDescriptor(
     tensorKind, pixelFormat.value(), pixelRange.value(), m_batchSize, descriptorWidth, descriptorHeight
   );
->>>>>>> 92b6e10d
 
   return ImageResourceMetadata{bounds, imageTensorDescriptor};
 }
@@ -467,17 +437,17 @@
   FAIL_FAST_IF(!(std::all_of(m_widths.begin(), m_widths.end(), [](int i) { return i != 0; })));
   FAIL_FAST_IF(!(std::all_of(m_heights.begin(), m_heights.end(), [](int i) { return i != 0; })));
 
-  // Get image metadata from the binding context
+    // Get image metadata from the binding context
   auto metadata = GetInputMetadata(context);
   RETURN_HR_IF(E_INVALIDARG, !metadata);
   ImageResourceMetadata resourceMetadata = metadata.value();
 
-  // Get the session
+    // Get the session
   auto spSession = context.session.as<LearningModelSession>();
   auto spDevice = spSession->Device().as<LearningModelDevice>();
   auto engine = spSession->GetEngine();
 
-  // create the OrtValue
+    // create the OrtValue
   winrt::com_ptr<_winml::IValue> value;
   RETURN_IF_FAILED(engine->CreateTensorValue(
     resourceMetadata.TensorDescriptor.sizes,
@@ -488,26 +458,21 @@
     value.put()
   ));
 
-  auto bufferSize = std::accumulate(std::begin(resourceMetadata.TensorDescriptor.sizes), std::end(resourceMetadata.TensorDescriptor.sizes), static_cast<int64_t>(1), std::multiplies<int64_t>());
+  auto bufferSize = std::accumulate(
+    std::begin(resourceMetadata.TensorDescriptor.sizes),
+    std::end(resourceMetadata.TensorDescriptor.sizes),
+    static_cast<int64_t>(1),
+    std::multiplies<int64_t>()
+  );
   auto bufferByteSize = GetSizeFromTensorDataType(resourceMetadata.TensorDescriptor.dataType) * bufferSize;
 
-  // Get the tensor raw data
+    // Get the tensor raw data
   _winml::Resource void_resource;
   uint64_t offset = 0;
   RETURN_IF_FAILED(value->GetResource(bufferByteSize, void_resource, offset));
 
   if (context.type == _winml::BindingType::kInput) {
-    // Only tensorize inputs
-<<<<<<< HEAD
-=======
-    auto bufferSize = std::accumulate(
-      std::begin(resourceMetadata.TensorDescriptor.sizes),
-      std::end(resourceMetadata.TensorDescriptor.sizes),
-      static_cast<int64_t>(1),
-      std::multiplies<int64_t>()
-    );
-    auto bufferByteSize = GetSizeFromTensorDataType(resourceMetadata.TensorDescriptor.dataType) * bufferSize;
->>>>>>> 92b6e10d
+     // Only tensorize inputs
     auto singleFrameBufferSize = bufferByteSize / m_batchSize;
     if (spDevice->IsCpuDevice()) {
       auto resource = reinterpret_cast<BYTE*>(void_resource.get());
@@ -521,13 +486,9 @@
       );
     } else {
       auto resource = reinterpret_cast<ID3D12Resource*>(void_resource.get());
-<<<<<<< HEAD
-      GPUTensorize(m_videoFrames, resourceMetadata.Bounds, resourceMetadata.TensorDescriptor, spSession, resource, offset, context);
-=======
       GPUTensorize(
-        m_videoFrames, resourceMetadata.Bounds, resourceMetadata.TensorDescriptor, spSession, resource, context
-      );
->>>>>>> 92b6e10d
+        m_videoFrames, resourceMetadata.Bounds, resourceMetadata.TensorDescriptor, spSession, resource, offset, context
+      );
     }
   }
 
@@ -543,18 +504,24 @@
 }
 
 HRESULT ImageFeatureValue::UpdateSourceResourceData(_winml::BindingContext& context, _winml::IValue* value) try {
-  // Get the device
+   // Get the device
   auto spSession = context.session.as<LearningModelSession>();
   auto spDevice = spSession->Device().as<LearningModelDevice>();
 
-  // Get the run context
+    // Get the run context
   auto metadata = GetInputMetadata(context);
   ImageResourceMetadata resourceMetadata = metadata.value();
 
-  auto bufferSize = std::accumulate(std::begin(resourceMetadata.TensorDescriptor.sizes), std::end(resourceMetadata.TensorDescriptor.sizes), static_cast<int64_t>(1), std::multiplies<int64_t>());
-  auto bufferByteSize = GetSizeFromTensorDataType(resourceMetadata.TensorDescriptor.dataType) * bufferSize / m_batchSize;
-
-  // Get the output tensor raw data
+  auto bufferSize = std::accumulate(
+    std::begin(resourceMetadata.TensorDescriptor.sizes),
+    std::end(resourceMetadata.TensorDescriptor.sizes),
+    static_cast<int64_t>(1),
+    std::multiplies<int64_t>()
+  );
+  auto bufferByteSize =
+    GetSizeFromTensorDataType(resourceMetadata.TensorDescriptor.dataType) * bufferSize / m_batchSize;
+
+    // Get the output tensor raw data
   _winml::Resource void_resource;
   uint64_t offset = 0;
   RETURN_IF_FAILED(value->GetResource(bufferByteSize, void_resource, offset));
@@ -570,21 +537,9 @@
 
     auto pooledConverter = _winml::PoolObjectWrapper::Create(spDevice->DetensorizerStore()->Fetch(descriptor));
 
-<<<<<<< HEAD
-=======
-    auto bufferSize = std::accumulate(
-      std::begin(resourceMetadata.TensorDescriptor.sizes),
-      std::end(resourceMetadata.TensorDescriptor.sizes),
-      static_cast<int64_t>(1),
-      std::multiplies<int64_t>()
-    );
-    auto bufferByteSize =
-      GetSizeFromTensorDataType(resourceMetadata.TensorDescriptor.dataType) * bufferSize / m_batchSize;
-
->>>>>>> 92b6e10d
     BYTE* resource = reinterpret_cast<BYTE*>(void_resource.get());
     for (uint32_t batchIdx = 0; batchIdx < m_batchSize; ++batchIdx) {
-      // Convert Software Tensor to VideoFrame one by one based on the buffer size.
+       // Convert Software Tensor to VideoFrame one by one based on the buffer size.
       auto videoFrame = m_videoFrames.GetAt(batchIdx);
       pooledConverter->Get()->Detensorizer->SoftwareTensorToVideoFrame(
         context.session, resource, resourceMetadata.TensorDescriptor, videoFrame
@@ -602,17 +557,8 @@
     for (uint32_t batchIdx = 0; batchIdx < m_batchSize; ++batchIdx) {
       auto videoFrame = m_videoFrames.GetAt(batchIdx);
       pooledConverter->Get()->Detensorizer->DX12TensorToVideoFrame(
-<<<<<<< HEAD
-          offset,
-          batchIdx,
-          context.session,
-          d3dResource,
-          resourceMetadata.TensorDescriptor,
-          videoFrame);
-=======
-        batchIdx, context.session, d3dResource, resourceMetadata.TensorDescriptor, videoFrame
-      );
->>>>>>> 92b6e10d
+        offset, batchIdx, context.session, d3dResource, resourceMetadata.TensorDescriptor, videoFrame
+      );
 
       // Reset the Allocator before return to the Cache. Must Sync this background thread to that completion before we do.
       spDevice->GetD3DDeviceCache()->SyncD3D12ToCPU();
