// Copyright (c) Microsoft Corporation. All rights reserved.
// Licensed under the MIT License.

#pragma once

namespace OperatorHelper
{
    // The since version of each operator in version 7 of the ONNX domain
    namespace OnnxOperatorSet7
    {
        static const int sc_sinceVer_Affine = 1;
        static const int sc_sinceVer_ArgMax = 1;
        static const int sc_sinceVer_ArgMin = 1;
        static const int sc_sinceVer_ATen = 1;
        static const int sc_sinceVer_Constant = 1;
        static const int sc_sinceVer_ConstantFill = 1;
        static const int sc_sinceVer_Conv = 1;
        static const int sc_sinceVer_ConvTranspose = 1;
        static const int sc_sinceVer_Crop = 1;
        static const int sc_sinceVer_DepthToSpace = 1;
        static const int sc_sinceVer_Flatten = 1;
        static const int sc_sinceVer_Gather = 1;
        static const int sc_sinceVer_GivenTensorFill = 1;
        static const int sc_sinceVer_GlobalAveragePool = 1;
        static const int sc_sinceVer_GlobalMaxPool = 1;
        static const int sc_sinceVer_GRUUnit = 1;
        static const int sc_sinceVer_Hardmax = 1;
        static const int sc_sinceVer_Identity = 1;
        static const int sc_sinceVer_If = 1;
        static const int sc_sinceVer_ImageScaler = 1;
        static const int sc_sinceVer_LogSoftmax = 1;
        static const int sc_sinceVer_Loop = 1;
        static const int sc_sinceVer_LoopIndexTensor = 1;
        static const int sc_sinceVer_LpNormalization = 1;
        static const int sc_sinceVer_LRN = 1;
        static const int sc_sinceVer_MatMul = 1;
        static const int sc_sinceVer_MaxPool = 1;
        static const int sc_sinceVer_MaxRoiPool = 1;
        static const int sc_sinceVer_MeanVarianceNormalization = 1;
        static const int sc_sinceVer_Not = 1;
        static const int sc_sinceVer_ParametricSoftplus = 1;
        static const int sc_sinceVer_RandomNormal = 1;
        static const int sc_sinceVer_RandomNormalLike = 1;
        static const int sc_sinceVer_RandomUniform = 1;
        static const int sc_sinceVer_RandomUniformLike = 1;
        static const int sc_sinceVer_ReduceL1 = 1;
        static const int sc_sinceVer_ReduceL2 = 1;
        static const int sc_sinceVer_ReduceLogSum = 1;
        static const int sc_sinceVer_ReduceLogSumExp = 1;
        static const int sc_sinceVer_ReduceMax = 1;
        static const int sc_sinceVer_ReduceMean = 1;
        static const int sc_sinceVer_ReduceMin = 1;
        static const int sc_sinceVer_ReduceProd = 1;
        static const int sc_sinceVer_ReduceSum = 1;
        static const int sc_sinceVer_ReduceSumSquare = 1;
        static const int sc_sinceVer_Scale = 1;
        static const int sc_sinceVer_ScaledTanh = 1;
        static const int sc_sinceVer_Shape = 1;
        static const int sc_sinceVer_Size = 1;
        static const int sc_sinceVer_Slice = 1;
        static const int sc_sinceVer_Softmax = 1;
        static const int sc_sinceVer_Softplus = 1;
        static const int sc_sinceVer_Softsign = 1;
        static const int sc_sinceVer_SpaceToDepth = 1;
        static const int sc_sinceVer_Squeeze = 1;
        static const int sc_sinceVer_ThresholdedRelu = 1;
        static const int sc_sinceVer_TopK = 1;
        static const int sc_sinceVer_Transpose = 1;
        static const int sc_sinceVer_Unsqueeze = 1;
        static const int sc_sinceVer_GlobalLpPool = 2;
        static const int sc_sinceVer_LpPool = 2;
        static const int sc_sinceVer_Pad = 2;
        static const int sc_sinceVer_Split = 2;
        static const int sc_sinceVer_Concat = 4;
        static const int sc_sinceVer_Reshape = 5;
        static const int sc_sinceVer_Abs = 6;
        static const int sc_sinceVer_Cast = 6;
        static const int sc_sinceVer_Ceil = 6;
        static const int sc_sinceVer_Clip = 6;
        static const int sc_sinceVer_Elu = 6;
        static const int sc_sinceVer_Exp = 6;
        static const int sc_sinceVer_Floor = 6;
        static const int sc_sinceVer_HardSigmoid = 6;
        static const int sc_sinceVer_InstanceNormalization = 6;
        static const int sc_sinceVer_LeakyRelu = 6;
        static const int sc_sinceVer_Log = 6;
        static const int sc_sinceVer_Max = 6;
        static const int sc_sinceVer_Mean = 6;
        static const int sc_sinceVer_Min = 6;
        static const int sc_sinceVer_Neg = 6;
        static const int sc_sinceVer_Reciprocal = 6;
        static const int sc_sinceVer_Relu = 6;
        static const int sc_sinceVer_Selu = 6;
        static const int sc_sinceVer_Sigmoid = 6;
        static const int sc_sinceVer_Sqrt = 6;
        static const int sc_sinceVer_Sum = 6;
        static const int sc_sinceVer_Tanh = 6;
        static const int sc_sinceVer_Tile = 6;
        static const int sc_sinceVer_Acos = 7;
        static const int sc_sinceVer_Add = 7;
        static const int sc_sinceVer_And = 7;
        static const int sc_sinceVer_Asin = 7;
        static const int sc_sinceVer_Atan = 7;
        static const int sc_sinceVer_AveragePool = 7;
        static const int sc_sinceVer_BatchNormalization = 7;
        static const int sc_sinceVer_Cos = 7;
        static const int sc_sinceVer_Div = 7;
        static const int sc_sinceVer_Dropout = 7;
        static const int sc_sinceVer_Equal = 7;
        static const int sc_sinceVer_Gemm = 7;
        static const int sc_sinceVer_Greater = 7;
        static const int sc_sinceVer_GRU = 7;
        static const int sc_sinceVer_Less = 7;
        static const int sc_sinceVer_LSTM = 7;
        static const int sc_sinceVer_Mul = 7;
        static const int sc_sinceVer_Multinomial = 7;
        static const int sc_sinceVer_Or = 7;
        static const int sc_sinceVer_Pow = 7;
        static const int sc_sinceVer_PRelu = 7;
        static const int sc_sinceVer_RNN = 7;
        static const int sc_sinceVer_Sin = 7;
        static const int sc_sinceVer_Sub = 7;
        static const int sc_sinceVer_Tan = 7;
        static const int sc_sinceVer_Upsample = 7;
        static const int sc_sinceVer_Xor = 7;
        static const int sc_sinceVer_LayerNormalization = 1;

        // Special operators
        static const int sc_sinceVer_MemcpyToHost = 1;
        static const int sc_sinceVer_MemcpyFromHost = 1;
    } // namespace OnnxOperatorSet7

    namespace OnnxOperatorSet8
    {
        static const int sc_sinceVer_Expand = 8;
        static const int sc_sinceVer_Max = 8;
        static const int sc_sinceVer_Mean = 8;
        static const int sc_sinceVer_Min = 8;
        static const int sc_sinceVer_Sum = 8;
        static const int sc_sinceVer_MaxPool = 8;
    } // namespace OnnxOperatorSet8

    namespace OnnxOperatorSet9
    {
        static const int sc_sinceVer_Sign = 9;
        static const int sc_sinceVer_IsNaN = 9;
        static const int sc_sinceVer_Sinh = 9;
        static const int sc_sinceVer_Cosh = 9;
        static const int sc_sinceVer_Asinh = 9;
        static const int sc_sinceVer_Acosh = 9;
        static const int sc_sinceVer_Atanh = 9;
        static const int sc_sinceVer_Erf = 9;
        static const int sc_sinceVer_Where = 9;
        static const int sc_sinceVer_ConstantOfShape = 9;
        static const int sc_sinceVer_OneHot = 9;
        static const int sc_sinceVer_MaxUnpool = 9;
        static const int sc_sinceVer_Compress = 9;
        static const int sc_sinceVer_EyeLike = 9;
        static const int sc_sinceVer_Scatter = 9;
        static const int sc_sinceVer_NonZero = 9;
        static const int sc_sinceVer_Shrink = 9;
        static const int sc_sinceVer_Greater = 9;
        static const int sc_sinceVer_Less = 9;
        static const int sc_sinceVer_BatchNormalization = 9;
        static const int sc_sinceVer_Flatten = 9;
        static const int sc_sinceVer_Gemm = 9;
        static const int sc_sinceVer_PRelu = 9;
        static const int sc_sinceVer_MatMul = 9;
        static const int sc_sinceVer_Cast = 9;
        static const int sc_sinceVer_Upsample = 9;
        static const int sc_sinceVer_MeanVarianceNormalization = 9;
    } // namespace OnnxOperatorSet9

    namespace OnnxOperatorSet10
    {
        static const int sc_sinceVer_Crop = 10; // Removed in this version.
        static const int sc_sinceVer_Resize = 10;
        static const int sc_sinceVer_MaxPool = 10;
        static const int sc_sinceVer_QuantizeLinear = 10;
        static const int sc_sinceVer_DequantizeLinear = 10;
        static const int sc_sinceVer_Dropout = 10;
        static const int sc_sinceVer_ThresholdedRelu = 10;
        static const int sc_sinceVer_Upsample = 10;
        static const int sc_sinceVer_Slice = 10;
        static const int sc_sinceVer_IsInf = 10;
        static const int sc_sinceVer_Mod = 10;
        static const int sc_sinceVer_DropOut = 10;
        static const int sc_sinceVer_RoiAlign = 10;
        static const int sc_sinceVer_TopK = 10;
        static const int sc_sinceVer_ReverseSequence = 10;
        static const int sc_sinceVer_AveragePool = 10;
        static const int sc_sinceVer_ConvInteger = 10;
        static const int sc_sinceVer_MatMulInteger = 10;
        static const int sc_sinceVer_QLinearConv = 10;
        static const int sc_sinceVer_QLinearMatMul = 10;
    } // namespace OnnxOperatorSet10

    namespace OnnxOperatorSet11
    {
        static const int sc_sinceVer_ArgMax = 11;
        static const int sc_sinceVer_ArgMin = 11;
        static const int sc_sinceVer_AveragePool = 11;
        static const int sc_sinceVer_BitShift = 11;
        static const int sc_sinceVer_Clip = 11;
        static const int sc_sinceVer_Compress = 11;
        static const int sc_sinceVer_Concat = 11;
        static const int sc_sinceVer_Conv = 11;
        static const int sc_sinceVer_ConvTranspose = 11;
        static const int sc_sinceVer_CumSum = 11;
        static const int sc_sinceVer_DepthToSpace = 11;
        static const int sc_sinceVer_Equal = 11;
        static const int sc_sinceVer_Flatten = 11;
        static const int sc_sinceVer_Gather = 11;
        static const int sc_sinceVer_GatherElements = 11;
        static const int sc_sinceVer_GatherND = 11;
        static const int sc_sinceVer_Gemm = 11;
        static const int sc_sinceVer_Hardmax = 11;
        static const int sc_sinceVer_LogSoftmax = 11;
        static const int sc_sinceVer_LpPool = 11;
        static const int sc_sinceVer_MaxPool = 11;
        static const int sc_sinceVer_MaxUnpool = 11;
        static const int sc_sinceVer_OneHot = 11;
        static const int sc_sinceVer_Pad = 11;
        static const int sc_sinceVer_Range = 11;
        static const int sc_sinceVer_ReduceL1 = 11;
        static const int sc_sinceVer_ReduceL2 = 11;
        static const int sc_sinceVer_ReduceLogSum = 11;
        static const int sc_sinceVer_ReduceLogSumExp = 11;
        static const int sc_sinceVer_ReduceMax = 11;
        static const int sc_sinceVer_ReduceMean = 11;
        static const int sc_sinceVer_ReduceMin = 11;
        static const int sc_sinceVer_ReduceProd = 11;
        static const int sc_sinceVer_ReduceSum = 11;
        static const int sc_sinceVer_ReduceSumSquare = 11;
        static const int sc_sinceVer_Resize = 11;
        static const int sc_sinceVer_Round = 11;
        static const int sc_sinceVer_DynamicQuantizeLinear = 11;
        static const int sc_sinceVer_Scan = 11;
        static const int sc_sinceVer_Scatter = 11; // Deprecated alias
        static const int sc_sinceVer_ScatterElements = 11;
        static const int sc_sinceVer_ScatterND = 11;
        static const int sc_sinceVer_Slice = 11;
        static const int sc_sinceVer_Softmax = 11;
        static const int sc_sinceVer_Split = 11;
        static const int sc_sinceVer_Squeeze = 11;
        static const int sc_sinceVer_TopK = 11;
        static const int sc_sinceVer_Unsqueeze = 11;
        static const int sc_sinceVer_ConcatFromSequence = 11;
    } // namespace OnnxOperatorSet11

    namespace OnnxOperatorSet12
    {
        static const int sc_sinceVer_ArgMin = 12;
        static const int sc_sinceVer_ArgMax = 12;
        static const int sc_sinceVer_Celu = 12;
        static const int sc_sinceVer_Clip = 12;
        static const int sc_sinceVer_Einsum = 12;
        static const int sc_sinceVer_GatherND = 12;
        static const int sc_sinceVer_GreaterOrEqual = 12;
        static const int sc_sinceVer_LessOrEqual = 12;
        static const int sc_sinceVer_MaxPool = 12;
        static const int sc_sinceVer_Min = 12;
        static const int sc_sinceVer_Max = 12;
        static const int sc_sinceVer_Pow = 12;
        static const int sc_sinceVer_ReduceMax = 12;
        static const int sc_sinceVer_ReduceMin = 12;
    } // namespace OnnxOperatorSet12

    namespace OnnxOperatorSet13
    {
        static const int sc_sinceVer_Abs = 13;
        static const int sc_sinceVer_Add = 13;
        static const int sc_sinceVer_ArgMax = 13;
        static const int sc_sinceVer_ArgMin = 13;
        static const int sc_sinceVer_Cast = 13;
        static const int sc_sinceVer_Ceil = 13;
        static const int sc_sinceVer_Clip = 13;
        static const int sc_sinceVer_Concat = 13;
        static const int sc_sinceVer_Constant = 13;
        static const int sc_sinceVer_DepthToSpace = 13;
        static const int sc_sinceVer_DequantizeLinear = 13;
        static const int sc_sinceVer_Div = 13;
        static const int sc_sinceVer_Equal = 13;
        static const int sc_sinceVer_Erf = 13;
        static const int sc_sinceVer_Exp = 13;
        static const int sc_sinceVer_Expand = 13;
        static const int sc_sinceVer_Flatten = 13;
        static const int sc_sinceVer_Floor = 13;
        static const int sc_sinceVer_Gather = 13;
        static const int sc_sinceVer_GatherElements = 13;
        static const int sc_sinceVer_GatherND = 13;
        static const int sc_sinceVer_Gemm = 13;
        static const int sc_sinceVer_Greater = 13;
        static const int sc_sinceVer_Identity = 13;
        static const int sc_sinceVer_IsNaN = 13;
        static const int sc_sinceVer_LRN = 13;
        static const int sc_sinceVer_Less = 13;
        static const int sc_sinceVer_Log = 13;
        static const int sc_sinceVer_MatMul = 13;
        static const int sc_sinceVer_Max = 13;
        static const int sc_sinceVer_Mean = 13;
        static const int sc_sinceVer_MeanVarianceNormalization = 13;
        static const int sc_sinceVer_Min = 13;
        static const int sc_sinceVer_Mod = 13;
        static const int sc_sinceVer_Mul = 13;
        static const int sc_sinceVer_Neg = 13;
        static const int sc_sinceVer_NonZero = 13;
        static const int sc_sinceVer_Pad = 13;
        static const int sc_sinceVer_Pow = 13;
        static const int sc_sinceVer_QuantizeLinear = 13;
        static const int sc_sinceVer_Reciprocal = 13;
        static const int sc_sinceVer_ReduceL1 = 13;
        static const int sc_sinceVer_ReduceL2 = 13;
        static const int sc_sinceVer_ReduceLogSum = 13;
        static const int sc_sinceVer_ReduceLogSumExp = 13;
        static const int sc_sinceVer_ReduceMax = 13;
        static const int sc_sinceVer_ReduceMean = 13;
        static const int sc_sinceVer_ReduceMin = 13;
        static const int sc_sinceVer_ReduceProd = 13;
        static const int sc_sinceVer_ReduceSum = 13;
        static const int sc_sinceVer_ReduceSumSquare = 13;
        static const int sc_sinceVer_Relu = 13;
        static const int sc_sinceVer_Reshape = 13;
        static const int sc_sinceVer_Resize = 13;
        static const int sc_sinceVer_Scatter = 13;
        static const int sc_sinceVer_ScatterElements = 13;
        static const int sc_sinceVer_ScatterND = 13;
        static const int sc_sinceVer_Sigmoid = 13;
        static const int sc_sinceVer_Sign = 13;
        static const int sc_sinceVer_Slice = 13;
        static const int sc_sinceVer_Split = 13;
        static const int sc_sinceVer_SpaceToDepth = 13;
        static const int sc_sinceVer_Sqrt = 13;
        static const int sc_sinceVer_Squeeze = 13;
        static const int sc_sinceVer_Sub = 13;
        static const int sc_sinceVer_Sum = 13;
        static const int sc_sinceVer_Tanh = 13;
        static const int sc_sinceVer_Tile = 13;
        static const int sc_sinceVer_Transpose = 13;
        static const int sc_sinceVer_Unsqueeze = 13;
        static const int sc_sinceVer_ReduseSum = 13;
        static const int sc_sinceVer_Softmax = 13;
        static const int sc_sinceVer_LogSoftmax = 13;
        static const int sc_sinceVer_Hardmax = 13;
        static const int sc_sinceVer_Shape = 13;
        static const int sc_sinceVer_Size = 13;
    } // namespace OnnxOperatorSet13

    namespace OnnxOperatorSet14
    {
        static const int sc_sinceVer_Add = 14;
        static const int sc_sinceVer_BatchNormalization = 14;
        static const int sc_sinceVer_CumSum = 14;
        static const int sc_sinceVer_Div = 14;
        static const int sc_sinceVer_Identity = 14;
        static const int sc_sinceVer_GRU = 14;
        static const int sc_sinceVer_LSTM = 14;
        static const int sc_sinceVer_Mul = 14;
        static const int sc_sinceVer_Relu = 14;
        static const int sc_sinceVer_Reshape = 14;
        static const int sc_sinceVer_RNN = 14;
        static const int sc_sinceVer_Sub = 14;
        static const int sc_sinceVer_Trilu = 14;
    } // namespace OnnxOperatorSet14

    namespace OnnxOperatorSet15
    {
        static const int sc_sinceVer_CastLike = 15;
        static const int sc_sinceVer_BatchNormalization = 15;
        static const int sc_sinceVer_Pow = 15;
        static const int sc_sinceVer_Shape = 15;
    } // namespace OnnxOperatorSet15

    namespace OnnxOperatorSet16
    {
        static const int sc_sinceVer_Identity = 16;
        static const int sc_sinceVer_LeakyRelu = 16;
        static const int sc_sinceVer_PRelu = 16;
        static const int sc_sinceVer_Where = 16;
        static const int sc_sinceVer_GreaterOrEqual = 16;
        static const int sc_sinceVer_LessOrEqual = 16;
        static const int sc_sinceVer_ScatterND = 16;
        static const int sc_sinceVer_ScatterElements = 16;
        static const int sc_sinceVer_RoiAlign = 16;
    } // namespace OnnxOperatorSet16

    namespace OnnxOperatorSet17
    {
        static const int sc_sinceVer_LayerNormalization = 17;
    } // namespace OnnxOperatorSet17

    namespace OnnxOperatorSet18
    {
        static const int sc_sinceVer_ReduceL1 = 18;
        static const int sc_sinceVer_ReduceL2 = 18;
        static const int sc_sinceVer_ReduceLogSum = 18;
        static const int sc_sinceVer_ReduceLogSumExp = 18;
        static const int sc_sinceVer_ReduceMax = 18;
        static const int sc_sinceVer_ReduceMean = 18;
        static const int sc_sinceVer_ReduceMin = 18;
        static const int sc_sinceVer_ReduceProd = 18;
        static const int sc_sinceVer_ReduceSumSquare = 18;
        static const int sc_sinceVer_BitwiseAnd = 18;
        static const int sc_sinceVer_BitwiseOr = 18;
        static const int sc_sinceVer_BitwiseXor = 18;
        static const int sc_sinceVer_BitwiseNot = 18;
        static const int sc_sinceVer_Pad = 18;
        static const int sc_sinceVer_Split = 18;
        static const int sc_sinceVer_LpPool = 18;
    }

    namespace OnnxOperatorSet19
    {
        static const int sc_sinceVer_AveragePool = 19;
    }

    namespace MsftOperatorSet1
    {
        static const int sc_sinceVer_DmlFusedConv = 1;
        static const int sc_sinceVer_DmlFusedConvTranspose = 1;
        static const int sc_sinceVer_DmlFusedInstanceNormalization = 1;
        static const int sc_sinceVer_DmlFusedBatchNormalization = 1;
        static const int sc_sinceVer_DmlFusedMeanVarianceNormalization = 1;
        static const int sc_sinceVer_DmlFusedGemm = 1;
        static const int sc_sinceVer_DmlFusedMatMul = 1;
        static const int sc_sinceVer_DmlFusedAdd = 1;
        static const int sc_sinceVer_DmlFusedSum = 1;
        static const int sc_sinceVer_QuantizeLinear = 1;
        static const int sc_sinceVer_DequantizeLinear = 1;
        static const int sc_sinceVer_ConvTransposeWithDynamicPads = 1;
        static const int sc_sinceVer_QLinearAdd = 1;
        static const int sc_sinceVer_Gelu = 1;
        static const int sc_sinceVer_BiasGelu = 1;
        static const int sc_sinceVer_FusedMatMul = 1;
        static const int sc_sinceVer_FusedMatMulActivation = 1;
        static const int sc_sinceVer_QLinearSigmoid = 1;
        static const int sc_sinceVer_QAttention = 1;
        static const int sc_sinceVer_Attention = 1;
        static const int sc_sinceVer_MatMulIntegerToFloat = 1;
        static const int sc_sinceVer_MultiHeadAttention = 1;
        static const int sc_sinceVer_SkipLayerNormalization = 1;
        static const int sc_sinceVer_EmbedLayerNormalization = 1;
        static const int sc_sinceVer_BiasSplitGelu = 1;
        static const int sc_sinceVer_NhwcConv = 1;
        static const int sc_sinceVer_BiasAdd = 1;
        static const int sc_sinceVer_QuickGelu = 1;
        static const int sc_sinceVer_GroupNorm = 1;
<<<<<<< HEAD
        static const int sc_sinceVer_DynamicQuantizeMatMul = 1;
        static const int sc_sinceVer_QLinearConcat = 1;
        static const int sc_sinceVer_QLinearAveragePool = 1;
        static const int sc_sinceVer_QLinearGlobalAveragePool = 1;
=======
        static const int sc_sinceVer_RotaryEmbedding = 1;
>>>>>>> 59262dfc
    } // namespace MsftOperatorSet1

} // namespace OperatorHelper<|MERGE_RESOLUTION|>--- conflicted
+++ resolved
@@ -445,14 +445,11 @@
         static const int sc_sinceVer_BiasAdd = 1;
         static const int sc_sinceVer_QuickGelu = 1;
         static const int sc_sinceVer_GroupNorm = 1;
-<<<<<<< HEAD
         static const int sc_sinceVer_DynamicQuantizeMatMul = 1;
         static const int sc_sinceVer_QLinearConcat = 1;
         static const int sc_sinceVer_QLinearAveragePool = 1;
         static const int sc_sinceVer_QLinearGlobalAveragePool = 1;
-=======
         static const int sc_sinceVer_RotaryEmbedding = 1;
->>>>>>> 59262dfc
     } // namespace MsftOperatorSet1
 
 } // namespace OperatorHelper