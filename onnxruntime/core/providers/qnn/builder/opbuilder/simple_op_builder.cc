// Copyright (c) Microsoft Corporation. All rights reserved.
// Licensed under the MIT License.

#include "core/providers/common.h"
#include "core/providers/shared/utils/utils.h"
#include "core/framework/tensorprotoutils.h"
#include "core/providers/qnn/builder/qnn_model_wrapper.h"
#include "core/providers/qnn/builder/op_builder_factory.h"
#include "core/providers/qnn/builder/qnn_utils.h"
#include "core/common/safeint.h"
#include "core/util/qmath.h"

#include "base_op_builder.h"

namespace onnxruntime {
namespace qnn {

// Operator which only need to hanle node inputs & outputs, no attributes or no need to handle attributes
class SimpleOpBuilder : public BaseOpBuilder {
 public:
  SimpleOpBuilder() : BaseOpBuilder("SimpleOpBuilder") {}
  ORT_DISALLOW_COPY_ASSIGNMENT_AND_MOVE(SimpleOpBuilder);

 protected:
  Status ProcessAttributesAndOutputs(QnnModelWrapper& qnn_model_wrapper,
                                     const NodeUnit& node_unit,
                                     std::vector<std::string>&& input_names,
                                     const logging::Logger& logger,
                                     bool is_quantized_model,
                                     bool do_op_validation) const override ORT_MUST_USE_RESULT;

 private:
  Status ExplictOpCheck(const QnnModelWrapper& qnn_model_wrapper, const NodeUnit& node_unit) const;
  Status ProcessPermAttribute(QnnModelWrapper& qnn_model_wrapper,
                              const NodeUnit& node_unit,
                              std::vector<std::string>& param_tensor_names) const;
  Status ProcessAlphaAttribute(QnnModelWrapper& qnn_model_wrapper,
                               const NodeUnit& node_unit,
                               std::vector<std::string>& param_tensor_names) const;
  Status ProcessAlphaAttributeAsInput(QnnModelWrapper& qnn_model_wrapper,
                                      const NodeUnit& node_unit,
                                      const std::string input_name,
                                      bool is_quantized_model) const;
  Status HandleSingleTransposeNode(QnnModelWrapper& qnn_model_wrapper,
                                   const NodeUnit& node_unit,
                                   std::vector<std::string>&& input_names,
                                   bool is_quantized_model) const;
  Status ProcessBlockSizeAttribute(QnnModelWrapper& qnn_model_wrapper,
                                   const NodeUnit& node_unit,
                                   std::vector<std::string>& param_tensor_names) const;
  Status ProcessModeAttribute(QnnModelWrapper& qnn_model_wrapper,
                              const NodeUnit& node_unit,
                              std::vector<std::string>& param_tensor_names) const;
};

Status SimpleOpBuilder::ExplictOpCheck(const QnnModelWrapper& qnn_model_wrapper, const NodeUnit& node_unit) const {
  // QNN Softmax only supports an axis value equal to input_rank - 1 (i.e., same as -1).
  if (node_unit.OpType() == "Softmax") {
    int32_t axis = node_unit.SinceVersion() < 13 ? 1 : -1;  // Default axis changed from 1 to -1 in opset 13.
    Qnn_Scalar_t axis_qnn_scalar = QNN_SCALAR_INIT;
    ORT_RETURN_IF_ERROR(ProcessAxisAttribute(qnn_model_wrapper, node_unit, axis_qnn_scalar, axis));
    std::vector<uint32_t> input_shape;
    ORT_RETURN_IF_NOT(qnn_model_wrapper.GetOnnxShape(node_unit.Inputs()[0].node_arg, input_shape),
                      "QNN EP: Cannot get shape for Softmax input");
    ORT_RETURN_IF(axis != static_cast<int32_t>(input_shape.size() - 1),
                  "QNN Softmax only supports an `axis` attribute equal to input_rank-1 (or -1)");
  }

  return Status::OK();
}

Status SimpleOpBuilder::ProcessPermAttribute(QnnModelWrapper& qnn_model_wrapper,
                                             const NodeUnit& node_unit,
                                             std::vector<std::string>& param_tensor_names) const {
  auto inputs = node_unit.Inputs();
  std::vector<uint32_t> input_shape;
  ORT_RETURN_IF_NOT(qnn_model_wrapper.GetOnnxShape(inputs[0].node_arg, input_shape), "Cannot get shape");
  // set default perm
  uint32_t rank = static_cast<uint32_t>(input_shape.size());
  std::vector<int64_t> transpose_perm(rank);
  for (uint32_t i = 0; i < rank; ++i) {
    transpose_perm[i] = rank - 1 - i;
  }

  NodeAttrHelper node_helper(node_unit);
  transpose_perm = node_helper.Get("perm", transpose_perm);
  auto perm_size = static_cast<uint32_t>(transpose_perm.size());
  std::vector<uint32_t> perm_shape{perm_size};
  std::vector<uint32_t> perm_data;
  perm_data.resize(perm_size);
  std::transform(transpose_perm.begin(), transpose_perm.end(), perm_data.begin(),
                 [](int64_t item) { return SafeInt<uint32_t>(item); });

  QnnParamWrapper transpose_param(node_unit.Index(), node_unit.Name(), QNN_OP_TRANSPOSE_PARAM_PERM,
                                  std::move(perm_shape), std::move(perm_data));
  param_tensor_names.push_back(transpose_param.GetParamTensorName());
  qnn_model_wrapper.AddParamWrapper(std::move(transpose_param));

  return Status::OK();
}

Status SimpleOpBuilder::ProcessAlphaAttribute(QnnModelWrapper& qnn_model_wrapper,
                                              const NodeUnit& node_unit,
                                              std::vector<std::string>& param_tensor_names) const {
  NodeAttrHelper node_helper(node_unit);
  float alpha = node_helper.Get("alpha", 1.0f);
  Qnn_Scalar_t alpha_qnn_scalar = QNN_SCALAR_INIT;
  alpha_qnn_scalar.dataType = QNN_DATATYPE_FLOAT_32;
  alpha_qnn_scalar.floatValue = alpha;

  QnnParamWrapper alpha_param(node_unit.Index(), node_unit.Name(), QNN_OP_ELU_PARAM_ALPHA, alpha_qnn_scalar);
  param_tensor_names.push_back(alpha_param.GetParamTensorName());
  qnn_model_wrapper.AddParamWrapper(std::move(alpha_param));

  return Status::OK();
}

Status SimpleOpBuilder::ProcessBlockSizeAttribute(QnnModelWrapper& qnn_model_wrapper,
                                                  const NodeUnit& node_unit,
                                                  std::vector<std::string>& param_tensor_names) const {
  NodeAttrHelper node_helper(node_unit);
  uint32_t block_size = node_helper.Get("blocksize", static_cast<uint32_t>(0));
  std::vector<uint32_t> block_size_shape{2};
  std::vector<uint32_t> block_size_data(2, block_size);
  QnnParamWrapper block_size_param(node_unit.Index(), node_unit.Name(), QNN_OP_DEPTH_TO_SPACE_PARAM_BLOCK_SIZE,
                                   std::move(block_size_shape), std::move(block_size_data));
  param_tensor_names.push_back(block_size_param.GetParamTensorName());
  qnn_model_wrapper.AddParamWrapper(std::move(block_size_param));

  return Status::OK();
}

Status SimpleOpBuilder::ProcessModeAttribute(QnnModelWrapper& qnn_model_wrapper,
                                             const NodeUnit& node_unit,
                                             std::vector<std::string>& param_tensor_names) const {
  NodeAttrHelper node_helper(node_unit);
  std::string mode = node_helper.Get("mode", "DCR");
  Qnn_Scalar_t mode_qnn_scalar = QNN_SCALAR_INIT;
  mode_qnn_scalar.dataType = QNN_DATATYPE_UINT_32;
  if ("DCR" == mode) {
    mode_qnn_scalar.uint32Value = 0;
  } else if ("CRD" == mode) {
    mode_qnn_scalar.uint32Value = 1;  // CRD mode
  } else {
    return ORT_MAKE_STATUS(ONNXRUNTIME, FAIL, "DepthToSpace mode only support DCR & CRD.");
  }

  QnnParamWrapper mode_param(node_unit.Index(), node_unit.Name(), QNN_OP_DEPTH_TO_SPACE_PARAM_MODE, mode_qnn_scalar);
  param_tensor_names.push_back(mode_param.GetParamTensorName());
  qnn_model_wrapper.AddParamWrapper(std::move(mode_param));

  return Status::OK();
}

Status SimpleOpBuilder::ProcessAlphaAttributeAsInput(QnnModelWrapper& qnn_model_wrapper,
                                                     const NodeUnit& node_unit,
                                                     const std::string input_name,
                                                     bool is_quantized_model) const {
  NodeAttrHelper node_helper(node_unit);
  Qnn_QuantizeParams_t quantize_param = QNN_QUANTIZE_PARAMS_INIT;
  Qnn_DataType_t qnn_data_type = QNN_DATATYPE_FLOAT_32;
  union {
    float alpha;
    uint8_t unpack[sizeof(float)];
  } tensor_data;
  tensor_data.alpha = node_helper.Get("alpha", 0.01f);
  std::vector<uint8_t> unpacked_data;
  if (is_quantized_model) {
    float scale;
    uint8_t zero_point;
    int64_t num_of_elements = 1;
    concurrency::ThreadPool* thread_pool = nullptr;
    GetQuantizationParameter(&tensor_data.alpha, num_of_elements, scale, zero_point, thread_pool);
    unpacked_data.resize(1);
    ParQuantizeLinearStd(&tensor_data.alpha, unpacked_data.data(), num_of_elements, scale, zero_point, thread_pool);
    utils::InitializeQuantizeParam(quantize_param, is_quantized_model, scale, static_cast<int32_t>(zero_point));
    qnn_data_type = QNN_DATATYPE_UFIXED_POINT_8;
  } else {
    unpacked_data.assign(tensor_data.unpack, tensor_data.unpack + sizeof(float));
  }
  std::vector<uint32_t> input_shape{1};
  Qnn_TensorType_t tensor_type = QNN_TENSOR_TYPE_STATIC;
  QnnTensorWrapper input_tensorwrapper(input_name, tensor_type, qnn_data_type, quantize_param,
                                       std::move(input_shape), std::move(unpacked_data));
  ORT_RETURN_IF_NOT(qnn_model_wrapper.AddTensorWrapper(std::move(input_tensorwrapper)), "Failed to add tensor.");
  return Status::OK();
}

// Support Transpose single node in QDQ model since it just change the data layout
// Single node doesn't has any quantization parameters
// Input tensors are created by the previous node. Output tensors are created by the next node,
// unless the output is the graph's final output.
Status SimpleOpBuilder::HandleSingleTransposeNode(QnnModelWrapper& qnn_model_wrapper,
                                                  const NodeUnit& node_unit,
                                                  std::vector<std::string>&& input_names,
                                                  bool is_quantized_model) const {
  std::vector<std::string> param_tensor_names;
  ORT_RETURN_IF_ERROR(ProcessPermAttribute(qnn_model_wrapper, node_unit, param_tensor_names));
  const auto& outputs = node_unit.Outputs();
  ORT_ENFORCE(outputs.size() == 1, "QNN Transpose node must have a single output.");
  const auto& output = outputs[0];
  auto& output_name = output.node_arg.Name();

  const bool is_graph_output = qnn_model_wrapper.IsGraphOutput(output_name);

  // Need to add output to the QNN model wrapper if this Transpose node's output is also
  // the graph's output.
  if (is_graph_output) {
    const auto* type_proto = output.node_arg.TypeAsProto();
    Qnn_DataType_t qnn_data_type = QNN_DATATYPE_UNDEFINED;
    ORT_RETURN_IF_ERROR(utils::GetQnnDataType(is_quantized_model, type_proto, qnn_data_type));

    Qnn_QuantizeParams_t quantize_param = QNN_QUANTIZE_PARAMS_INIT;
    std::vector<uint32_t> output_shape;
    ORT_RETURN_IF_NOT(qnn_model_wrapper.GetOnnxShape(output.node_arg, output_shape),
                      "Cannot get shape for QNN Transpose output");

    QnnTensorWrapper output_tensorwrapper(output_name,
                                          QNN_TENSOR_TYPE_APP_READ,
                                          qnn_data_type,
                                          quantize_param,
                                          std::move(output_shape));
    ORT_RETURN_IF_NOT(qnn_model_wrapper.AddTensorWrapper(std::move(output_tensorwrapper)),
                      "Failed to add output tensor for QNN Transpose");
  }

  ORT_RETURN_IF_NOT(qnn_model_wrapper.CreateQnnNode(GetNodeName(node_unit),
                                                    QNN_OP_PACKAGE_NAME_QTI_AISW,
                                                    GetQnnOpType(node_unit.OpType()),
                                                    std::move(input_names),
                                                    {output_name},
                                                    std::move(param_tensor_names)),
                    "Failed to add node.");
  return Status::OK();
}

Status SimpleOpBuilder::ProcessAttributesAndOutputs(QnnModelWrapper& qnn_model_wrapper,
                                                    const NodeUnit& node_unit,
                                                    std::vector<std::string>&& input_names,
                                                    const logging::Logger& logger,
                                                    bool is_quantized_model,
                                                    bool do_op_validation) const {
  if (input_names.size() < 1) {
    return Status::OK();
  }

  const std::string& op_type = node_unit.OpType();

  if (do_op_validation) {
    ORT_RETURN_IF_ERROR(ExplictOpCheck(qnn_model_wrapper, node_unit));
    // Skip the op validation for DepthToSpace & SpaceToDepth if it's not NHWC data layout
    if (node_unit.Domain() != kMSInternalNHWCDomain && (op_type == "DepthToSpace" || op_type == "SpaceToDepth")) {
      return Status::OK();
    }
  } else if (is_quantized_model && NodeUnit::Type::SingleNode == node_unit.UnitType() &&
             op_type == "Transpose") {
    LOGS(logger, VERBOSE) << "Add single Transpose node: " << node_unit.Name();
    return HandleSingleTransposeNode(qnn_model_wrapper, node_unit, std::move(input_names), is_quantized_model);
  }

  std::vector<std::string> param_tensor_names;
  // Add attribute
  if (op_type == "LogSoftmax" || op_type == "Softmax" || op_type == "Concat") {
    int32_t default_axis = ("Softmax" == op_type) ? -1 : 0;
    Qnn_Scalar_t axis_qnn_scalar = QNN_SCALAR_INIT;
    ORT_RETURN_IF_ERROR(ProcessAxisAttribute(qnn_model_wrapper, node_unit, axis_qnn_scalar, default_axis));
    QnnParamWrapper axis_param(node_unit.Index(), node_unit.Name(), QNN_OP_SOFTMAX_PARAM_AXIS, axis_qnn_scalar);
    param_tensor_names.push_back(axis_param.GetParamTensorName());
    qnn_model_wrapper.AddParamWrapper(std::move(axis_param));
  }

  if (op_type == "MatMul") {
    Qnn_Scalar_t scalar_param = QNN_SCALAR_INIT;
    scalar_param.dataType = QNN_DATATYPE_BOOL_8;
    scalar_param.bool8Value = 0;
    QnnParamWrapper transpose_in0_param(node_unit.Index(), node_unit.Name(), QNN_OP_MAT_MUL_PARAM_TRANSPOSE_IN0, scalar_param);
    param_tensor_names.push_back(transpose_in0_param.GetParamTensorName());
    qnn_model_wrapper.AddParamWrapper(std::move(transpose_in0_param));

    QnnParamWrapper transpose_in1_param(node_unit.Index(), node_unit.Name(), QNN_OP_MAT_MUL_PARAM_TRANSPOSE_IN1, scalar_param);
    param_tensor_names.push_back(transpose_in1_param.GetParamTensorName());
    qnn_model_wrapper.AddParamWrapper(std::move(transpose_in1_param));
  }

  if (op_type == "Transpose") {
    ORT_RETURN_IF_ERROR(ProcessPermAttribute(qnn_model_wrapper, node_unit, param_tensor_names));
  }

  if (op_type == "LeakyRelu") {
    std::string input_name = "alpha";
    ORT_RETURN_IF_ERROR(ProcessAlphaAttributeAsInput(qnn_model_wrapper, node_unit, input_name, is_quantized_model));
    input_names.push_back(input_name);
  }

  if (op_type == "Elu") {
    ORT_RETURN_IF_ERROR(ProcessAlphaAttribute(qnn_model_wrapper, node_unit, param_tensor_names));
  }

<<<<<<< HEAD
  // TODO: Refactor processing of Sigmoid/Tanh to a separate function.
  if (!is_quantized_model || (op_type != "Sigmoid" && op_type != "Tanh")) {
    return ProcessOutputs(qnn_model_wrapper, node_unit,
                          std::move(input_names),
                          std::move(param_tensor_names),
                          logger, is_quantized_model, do_op_validation, GetQnnOpType(op_type));
  }

  // int16 Sigmoid and Tanh require offset = 0 and scale = 1/int16_max. This checks out if you do the math.
  const auto& output = node_unit.Outputs()[0];
  const std::string& output_name = output.node_arg.Name();

  OnnxInputInfo output_info = {};
  ORT_RETURN_IF_ERROR(qnn_model_wrapper.GetOnnxInputInfo(output, is_quantized_model, output_info));

  const bool is_16bit_quant = output_info.qnn_data_type == QNN_DATATYPE_UFIXED_POINT_16 ||
                              output_info.qnn_data_type == QNN_DATATYPE_SFIXED_POINT_16;

  if (is_16bit_quant) {
    int32_t& offset = output_info.quant_param.scaleOffsetEncoding.offset;
    float& scale = output_info.quant_param.scaleOffsetEncoding.scale;

    if (offset != 0) {
      LOGS(logger, WARNING) << "QNN EP requires that 16-bit " << op_type << " operators use an offset of 0. "
                            << "Offset for " << node_unit.Name() << " will be forced to 0.";
      offset = 0;
    }

    float expected_scale = output_info.qnn_data_type == QNN_DATATYPE_UFIXED_POINT_16 ? (1.0f / 65536.0f) : (1.0f / 32768.0f);

    if (scale != expected_scale) {
      LOGS(logger, WARNING) << "QNN EP requires that 16-bit " << op_type << " operators use an scale equal to "
                            << expected_scale << ". The scale for " << node_unit.Name() << " will be overridden.";
      scale = expected_scale;
    }
  }

  Qnn_TensorType_t tensor_type = qnn_model_wrapper.IsGraphOutput(output_name) ? QNN_TENSOR_TYPE_APP_READ : QNN_TENSOR_TYPE_NATIVE;
  QnnTensorWrapper output_tensorwrapper(output_name, tensor_type, output_info.qnn_data_type, output_info.quant_param,
                                        std::move(output_info.shape));
  ORT_RETURN_IF_NOT(qnn_model_wrapper.AddTensorWrapper(std::move(output_tensorwrapper)), "Failed to add tensor.");
  ORT_RETURN_IF_NOT(qnn_model_wrapper.CreateQnnNode(GetNodeName(node_unit),
                                                    QNN_OP_PACKAGE_NAME_QTI_AISW,
                                                    GetQnnOpType(op_type),
                                                    std::move(input_names),
                                                    {output_name},
                                                    std::move(param_tensor_names),
                                                    do_op_validation),
                    "Failed to add node.");

=======
  if (op_type == "DepthToSpace") {
    ORT_RETURN_IF_ERROR(ProcessBlockSizeAttribute(qnn_model_wrapper, node_unit, param_tensor_names));
    ORT_RETURN_IF_ERROR(ProcessModeAttribute(qnn_model_wrapper, node_unit, param_tensor_names));
  }

  if (op_type == "SpaceToDepth") {
    ORT_RETURN_IF_ERROR(ProcessBlockSizeAttribute(qnn_model_wrapper, node_unit, param_tensor_names));
  }

  ORT_RETURN_IF_ERROR(ProcessOutputs(qnn_model_wrapper, node_unit,
                                     std::move(input_names),
                                     std::move(param_tensor_names),
                                     logger, is_quantized_model, do_op_validation, GetQnnOpType(op_type)));
>>>>>>> 133af138
  return Status::OK();
}

void CreateSimpleOpBuilder(const std::string& op_type, OpBuilderRegistrations& op_registrations) {
  op_registrations.AddOpBuilder(op_type, std::make_unique<SimpleOpBuilder>());
}

}  // namespace qnn
}  // namespace onnxruntime<|MERGE_RESOLUTION|>--- conflicted
+++ resolved
@@ -296,7 +296,15 @@
     ORT_RETURN_IF_ERROR(ProcessAlphaAttribute(qnn_model_wrapper, node_unit, param_tensor_names));
   }
 
-<<<<<<< HEAD
+  if (op_type == "DepthToSpace") {
+    ORT_RETURN_IF_ERROR(ProcessBlockSizeAttribute(qnn_model_wrapper, node_unit, param_tensor_names));
+    ORT_RETURN_IF_ERROR(ProcessModeAttribute(qnn_model_wrapper, node_unit, param_tensor_names));
+  }
+
+  if (op_type == "SpaceToDepth") {
+    ORT_RETURN_IF_ERROR(ProcessBlockSizeAttribute(qnn_model_wrapper, node_unit, param_tensor_names));
+  }
+
   // TODO: Refactor processing of Sigmoid/Tanh to a separate function.
   if (!is_quantized_model || (op_type != "Sigmoid" && op_type != "Tanh")) {
     return ProcessOutputs(qnn_model_wrapper, node_unit,
@@ -347,21 +355,6 @@
                                                     do_op_validation),
                     "Failed to add node.");
 
-=======
-  if (op_type == "DepthToSpace") {
-    ORT_RETURN_IF_ERROR(ProcessBlockSizeAttribute(qnn_model_wrapper, node_unit, param_tensor_names));
-    ORT_RETURN_IF_ERROR(ProcessModeAttribute(qnn_model_wrapper, node_unit, param_tensor_names));
-  }
-
-  if (op_type == "SpaceToDepth") {
-    ORT_RETURN_IF_ERROR(ProcessBlockSizeAttribute(qnn_model_wrapper, node_unit, param_tensor_names));
-  }
-
-  ORT_RETURN_IF_ERROR(ProcessOutputs(qnn_model_wrapper, node_unit,
-                                     std::move(input_names),
-                                     std::move(param_tensor_names),
-                                     logger, is_quantized_model, do_op_validation, GetQnnOpType(op_type)));
->>>>>>> 133af138
   return Status::OK();
 }
 
