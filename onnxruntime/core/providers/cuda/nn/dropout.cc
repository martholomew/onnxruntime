--- conflicted
+++ resolved
@@ -6,19 +6,6 @@
 namespace onnxruntime {
 namespace cuda {
 
-<<<<<<< HEAD
-#if defined(CUDA_VERSION) && CUDA_VERSION >= 11000
-#define ALL_IEEE_FLOAT_TENSOR_TYPES           \
-  { DataTypeImpl::GetTensorType<float>(),     \
-    DataTypeImpl::GetTensorType<double>(),    \
-    DataTypeImpl::GetTensorType<MLFloat16>(), \
-    DataTypeImpl::GetTensorType<BFloat16>() }
-#else
-#define ALL_IEEE_FLOAT_TENSOR_TYPES DataTypeImpl::AllIEEEFloatTensorTypes()
-#endif
-
-=======
->>>>>>> 4971310d
 ONNX_OPERATOR_VERSIONED_KERNEL_EX(
     Dropout,
     kOnnxDomain,
