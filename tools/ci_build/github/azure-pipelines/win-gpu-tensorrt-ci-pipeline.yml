--- conflicted
+++ resolved
@@ -43,15 +43,9 @@
     parameters:
       EnvSetupScript: $(EnvSetupScript)
       DownloadCUDA: true
-<<<<<<< HEAD
-      BuildArch: 'x64'
-      BuildConfig: RelWithDebInfo
-      MachinePool: 'onnxruntime-Win2022-GPU-T4'
-=======
       BuildArch: $(buildArch)
       BuildConfig: $(BuildConfig)
       MachinePool: 'onnxruntime-Win2022-GPU-A10'
->>>>>>> 4da86474
       WithCache: true
       Today: $(Today)
 
@@ -59,13 +53,8 @@
     parameters:
       WithCache: True
       Today: $(TODAY)
-<<<<<<< HEAD
-      AdditionalKey: "gpu-tensorrt | RelWithDebInfo"
-      BuildPyArguments: '--config RelWithDebInfo --enable_qspectre --build_dir $(Build.BinariesDirectory) --skip_submodule_sync --build_shared_lib --update --cmake_generator "Visual Studio 17 2022" --build_wheel --enable_onnx_tests --use_tensorrt --tensorrt_home="C:\local\TensorRT-8.6.1.6.Windows10.x86_64.cuda-11.8" --cuda_home="$(Agent.TempDirectory)\v11.8" --cmake_extra_defines CMAKE_CUDA_ARCHITECTURES=75'
-=======
       AdditionalKey: "gpu-tensorrt | $(BuildConfig)"
       BuildPyArguments: '--config $(BuildConfig) --build_dir $(Build.BinariesDirectory) --skip_submodule_sync --build_shared_lib --update --cmake_generator "Visual Studio 17 2022" --build_wheel --enable_onnx_tests --use_tensorrt --tensorrt_home="C:\local\TensorRT-8.6.1.6.Windows10.x86_64.cuda-11.8" --cuda_home="$(Agent.TempDirectory)\v11.8" --cmake_extra_defines CMAKE_CUDA_ARCHITECTURES=86'
->>>>>>> 4da86474
       MsbuildArguments: $(MsbuildArguments)
       BuildArch: 'x64'
       Platform: 'x64'
@@ -84,13 +73,8 @@
      set /p WHEEL_FILENAME=<wheel_filename_file
      del wheel_filename_file
      python.exe -m pip install -q --upgrade %WHEEL_FILENAME%
-<<<<<<< HEAD
-     set PATH=$(Build.BinariesDirectory)\RelWithDebInfo\RelWithDebInfo;%PATH%
-     python $(Build.SourcesDirectory)\tools\ci_build\build.py --config RelWithDebInfo --enable_qspectre --build_dir $(Build.BinariesDirectory) --skip_submodule_sync --build_shared_lib --test --cmake_generator "Visual Studio 17 2022" --build_wheel --enable_onnx_tests --use_tensorrt --tensorrt_home="C:\local\TensorRT-8.6.1.6.Windows10.x86_64.cuda-11.8"  --cuda_home="$(Agent.TempDirectory)\v11.8" --cmake_extra_defines CMAKE_CUDA_ARCHITECTURES=75
-=======
      set PATH=$(Build.BinariesDirectory)\$(BuildConfig)\$(BuildConfig);%PATH%
      python $(Build.SourcesDirectory)\tools\ci_build\build.py --config $(BuildConfig) --build_dir $(Build.BinariesDirectory) --skip_submodule_sync --build_shared_lib --test --cmake_generator "Visual Studio 17 2022" --build_wheel --enable_onnx_tests --use_tensorrt --tensorrt_home="C:\local\TensorRT-8.6.1.6.Windows10.x86_64.cuda-11.8"  --cuda_home="$(Agent.TempDirectory)\v11.8" --cmake_extra_defines CMAKE_CUDA_ARCHITECTURES=86
->>>>>>> 4da86474
 
     workingDirectory: '$(Build.BinariesDirectory)\RelWithDebInfo\RelWithDebInfo'
     displayName: 'Run tests'